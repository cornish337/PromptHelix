# PromptHelix

A Python framework for AI prompt generation and optimization using a Prompt DNA System.

This project aims to provide a comprehensive toolkit for developing, evolving, and managing
AI prompts through innovative techniques inspired by genetic algorithms and multi-agent systems.

## Features

*   Genetic Algorithm for prompt optimization
*   Multi-agent system for collaborative prompt engineering
*   Integration with various LLMs (OpenAI, Anthropic, Google)
*   **Conversation Log UI**:
    *   **Purpose**: Allows viewing of logged interactions and messages between agents, the system, and LLMs. This is crucial for debugging, monitoring agent behavior, and understanding communication flows.
    *   **Access**: Available at the `/ui/conversations` route in the web interface.
    *   **Functionality**:
        *   Lists all distinct conversation sessions, showing message counts and time ranges.
        *   Displays messages for a selected session, ordered by timestamp.
        *   Shows sender ID, recipient ID (or "BROADCAST"), message type, full timestamp, and the message content.
        *   Attempts to pretty-print JSON content within messages for readability.
*   **GA Analytics Dashboard**:
    *   **Access**: Visit the `/ui/dashboard` route while the server is running.
    *   **Features**:
        *   Real-time metrics and logs streamed via WebSockets.
        *   Line chart visualizing max, mean, and min fitness across generations.
        *   Agent metrics and conversation events are displayed to show how interactions influence GA evolution.
*   Performance tracking and evaluation of prompts
*   API for programmatic access and integration
*   User interface for managing and experimenting with prompts (basic HTML interface available)

### Inter-Agent Messaging

Agents communicate via an asynchronous message bus. Each agent can subscribe to
specific message types and react when messages are broadcast. For example, the
`ResultsEvaluatorAgent` broadcasts an `evaluation_result` message after scoring a
prompt. The `MetaLearnerAgent` subscribes to both `evaluation_result` and
`critique_result` messages so it can update its knowledge base whenever new
feedback is produced.

## Getting Started

### Prerequisites

Before you begin, ensure you have the following tools installed:

*   **Python 3.9+**: Download from [python.org](https://www.python.org/) or use a version manager.
*   **pip**: Python's package installer, usually comes with Python.
*   **virtualenv**: For creating isolated Python environments. Install using `pip install virtualenv`.
*   **Docker**: (Optional, for Docker-based deployment) Download from [docker.com](https://www.docker.com/).

### Environment Variable Setup

The application requires certain environment variables to be set, especially for connecting to Large Language Model (LLM) APIs and configuring the database. These keys are only necessary if you are running the application in `REAL` mode, which makes actual calls to LLM APIs.

**Required Variables:**

*   `OPENAI_API_KEY`: Your API key for OpenAI services.
*   `ANTHROPIC_API_KEY`: Your API key for Anthropic services.
*   `GOOGLE_API_KEY`: Your API key for Google AI services.
*   `DATABASE_URL`: The connection string for your database (e.g., `postgresql://user:password@host:port/database` for PostgreSQL, or `sqlite:///./prompthelix.db` for SQLite).

**Agent Overrides:**

Environment variables can also override default agent settings. Use the pattern `<AGENTNAME>_<SETTING>` where `AGENTNAME` is the agent class name without the `Agent` suffix. Example overrides include:

* `PROMPTARCHITECT_DEFAULT_LLM_MODEL`
* `METALEARNER_PERSIST_KNOWLEDGE_ON_UPDATE`
* `RESULTSEVALUATOR_FITNESS_SCORE_WEIGHTS` (as a JSON string)

**Setting Environment Variables:**

You can set these variables in a few ways:

1.  **Using a `.env` file:**
    Copy the provided `.env.example` to `.env` and fill in your values. The file should look like this:
    ```
    OPENAI_API_KEY="your_openai_api_key"
    ANTHROPIC_API_KEY="your_anthropic_api_key"
    GOOGLE_API_KEY="your_google_api_key"
    DATABASE_URL="sqlite:///./prompthelix.db"
    ```
    The application uses `python-dotenv` to automatically load variables from this file if it exists. Remember to add `.env` to your `.gitignore` file to avoid committing sensitive keys.

2.  **System Environment Variables:**
    You can set these variables directly in your shell or operating system.
    *   On macOS/Linux:
        ```bash
        export OPENAI_API_KEY="your_openai_api_key"
        export DATABASE_URL="sqlite:///./prompthelix.db"
        # etc.
        ```
        To make them permanent, add these lines to your shell's configuration file (e.g., `.bashrc`, `.zshrc`).
    *   On Windows:
        Use the System Properties dialog to set environment variables, or use PowerShell:
        ```powershell
        $Env:OPENAI_API_KEY="your_openai_api_key"
        # etc.
        ```

### Setup and Run the Web UI

1.  **Clone the repository:**
    ```bash
    git clone <repository_url> # Replace <repository_url> with the actual URL later if known, otherwise leave as placeholder
    cd PromptHelix
    ```
2.  **Create and activate a virtual environment:**
    ```bash
    # On macOS and Linux
    python3 -m venv .venv
    source .venv/bin/activate

    # On Windows
    python -m venv .venv
    .venv\Scripts\activate
    ```
3.  **Install dependencies:**
    ```bash
    pip install -r requirements.txt
    ```
    `setup.py` reads this same file to populate `install_requires`, keeping
    dependency definitions in a single place and reducing drift.
4.  **Initialize the database:**
    If using SQLite (the default for development), the database (`prompthelix.db`) will be automatically created and initialized on the first run via `init_db()` in `main.py`. For production, see the "Deployment" section for database setup and migrations.
    This SQLite database file is not included in the repository and will be created automatically when you run the application.
5.  **Run the Web UI (Development Server):**
    ```bash
    uvicorn prompthelix.main:app --reload
    ```
    This will start the Uvicorn server. The `--reload` flag enables auto-reloading when code changes.
6.  **Access the Web UI:**
    Open your web browser and navigate to [http://127.0.0.1:8000/ui/prompts](http://127.0.0.1:8000/ui/prompts).

## Configuration

Application configuration is primarily managed in `prompthelix/config.py`. This file centralizes settings for various components of the application.

Key configuration options include:

*   **LLM Provider Settings**: Configure which LLM providers are enabled and their specific parameters.
*   **API Keys**: API keys for LLM services are loaded from environment variables (as described in the "Environment Variable Setup" section). The `config.py` file handles the retrieval of these keys.
*   **Database Settings**: The database connection URL is also loaded from the `DATABASE_URL` environment variable. `config.py` provides the interface to access this setting.
*   **Application Mode**: Settings for `APP_MODE` (e.g., `TEST`, `REAL`) which can control whether to use mock data or live API calls.

Please refer to the comments and structure within `prompthelix/config.py` for more detailed information on specific configuration options.

## Deployment

You can deploy PromptHelix using Docker or by setting it up manually in a production environment.

### Docker Deployment

1.  **Build the Docker Image:**
    Navigate to the root directory of the project where the `Dockerfile` is located. Run the following command to build the image:
    ```bash
    docker build -t prompthelix .
    ```
2.  **Run the Docker Container:**
    Once the image is built, you can run it as a container. You'll need to pass your environment variables to the container and map the application port.

    Example `docker run` command:
    ```bash
    docker run -d \
      -p 8000:8000 \
      -e OPENAI_API_KEY="your_openai_api_key" \
      -e ANTHROPIC_API_KEY="your_anthropic_api_key" \
      -e GOOGLE_API_KEY="your_google_api_key" \
      -e DATABASE_URL="postgresql://user:password@host:port/database" \
      --name prompthelix-app \
      prompthelix
    ```
    *   `-d`: Runs the container in detached mode.
    *   `-p 8000:8000`: Maps port 8000 of the host to port 8000 of the container (where Uvicorn runs).
    *   `-e VAR_NAME="value"`: Sets environment variables inside the container.
    *   `--name prompthelix-app`: Assigns a name to the container.

    If you are using a `.env` file and want Docker to use it, you can use the `--env-file` option:
    ```bash
    docker run -d \
      -p 8000:8000 \
      --env-file ./.env \
      --name prompthelix-app \
      prompthelix
    ```
    *Ensure your `.env` file has the correct `DATABASE_URL` for your production database if you use this method.*

#### Docker Compose with Redis

The repository includes a `docker-compose.yaml` that runs both the application and a Redis instance. This is the easiest way to start everything together.

1.  **Copy the example environment file:**
    ```bash
    cp .env.example .env
    ```
    Edit `.env` as needed. When using Docker Compose, set `REDIS_HOST=redis`.

2.  **Build and start the services:**
    ```bash
    docker compose up --build
    ```
    This builds the application image and starts the FastAPI app on port `8000` and Redis on port `6379`.

3.  **Access the application:**
    The API and UI will be available at [http://localhost:8000](http://localhost:8000).


### Manual Deployment

For a manual production setup, consider the following steps:

1.  **Production-Grade ASGI Server:**
    Instead of Uvicorn's development server (`--reload`), use a production-grade ASGI server like Gunicorn or Hypercorn.
    Example with Gunicorn:
    ```bash
    pip install gunicorn
    gunicorn -w 4 -k uvicorn.workers.UvicornWorker prompthelix.main:app -b 0.0.0.0:8000
    ```
    This command starts Gunicorn with 4 worker processes, using Uvicorn workers, and binds to port 8000.

2.  **Reverse Proxy (e.g., Nginx):**
    Set up a reverse proxy like Nginx or Apache in front of your ASGI server. This can handle SSL termination, static file serving, load balancing, and provide an additional layer of security.

3.  **Database Setup (Production):**
    *   For production, it's highly recommended to use a robust database like PostgreSQL.
    *   Set the `DATABASE_URL` environment variable to point to your production database.
    *   **Database Migrations**: If you are using a database like PostgreSQL, you will need to manage database schema changes. It's mentioned that the project might consider Alembic. If Alembic is integrated (check `prompthelix/alembic`), you would typically run migrations like this:
        ```bash
        # Ensure ALEMBIC_CONFIG is set or alembic.ini is configured
        cd /path/to/PromptHelix
        alembic upgrade head
        ```
        Run this command whenever deploying to a new environment so your production database schema matches the models. If Alembic is not yet fully set up, you might need to initialize it or use manual SQL scripts for schema management. The current `init_db()` is for SQLite and development.

4.  **Environment Variables:**
    Ensure all required environment variables (API keys, `DATABASE_URL`, etc.) are securely set in your production environment.

## Project Structure

See `prompthelix/docs/README.md` for a detailed project structure.

## Contributing

We welcome contributions! Please see our `CONTRIBUTING.md` file for detailed guidelines on how to contribute, report issues, and submit pull requests.

## License

This project is licensed under the MIT License. See the [LICENSE](LICENSE) file for details.

## Running the MVP

This section describes how to run the Minimum Viable Product functionalities.

### Command Line Interface (CLI)

You can run the genetic algorithm directly from the command line. This will simulate the evolution of prompts and output the best prompt found along with its fitness score at each generation.

Execute the following command from the root of the project:

```bash
python -m prompthelix.cli run ga [options]
```

This command runs the Genetic Algorithm. It supports various options to customize the GA run, including providing an initial seed prompt, setting GA parameters (generations, population size), overriding agent and LLM configurations, specifying an output file for the best prompt, and defining where the population should be persisted.

* `--parallel-workers <integer>`: Number of parallel workers used for fitness evaluation. Set to `1` for serial execution. By default, all available CPU cores are used.
* `--population-file <filepath>`: File path for persisting the GA population. Use this to resume runs or inspect populations. (`--population-path` is a synonym.)

Example:
```bash
python -m prompthelix.cli run ga --parallel-workers 4
```

If you pass a value via the `--prompt` option, the text you supply becomes the first chromosome of the initial generation. This allows you to start the GA from a known prompt rather than generating all prompts randomly.

For a detailed list of all `run ga` options and usage examples, please refer to the [CLI Documentation in `prompthelix/docs/README.md`](prompthelix/docs/README.md#run-command).

### Checking LLM Connectivity

Use the CLI to verify that your API keys are configured correctly and that the selected provider is reachable:

```bash
python -m prompthelix.cli check-llm --provider openai --model gpt-3.5-turbo
```

The command sends a short test prompt and prints the returned text or any error message. Debug logging output is shown to help diagnose connectivity issues.

### API

PromptHelix also provides an API endpoint to trigger the genetic algorithm.

1.  **Start the FastAPI server**:
    Run the Uvicorn server to serve the API:
    ```bash
    uvicorn prompthelix.main:app
    ```

2.  **Access the GA endpoint**:

    Once the server is running, trigger the genetic algorithm by sending a **POST** request to the `/api/experiments/run-ga` endpoint. Example command:
    ```bash
    curl -X POST http://127.0.0.1:8000/api/experiments/run-ga \
         -H "Content-Type: application/json" \
         -d '{"task_description":"Example","keywords":["demo"],"execution_mode":"TEST"}'
    ```


3.  **Try the Prompt Manager UI**:
    The Prompt Manager UI, for adding and viewing prompts, can be accessed as described in the "Setup and Run the Web UI" section.

4.  **Expected Response**:
    The API will return a JSON response containing the best prompt found by the genetic algorithm and its fitness score:
    ```json
    {
        "best_prompt": "some generated prompt text",
        "fitness": 20
    }
    ```
    Note: The actual prompt and fitness score will vary with each run due to the nature of the genetic algorithm.

### Running Tests

You can run all automated tests (unit and integration tests) using the PromptHelix CLI. By default, the command discovers every test in the `prompthelix/tests` directory and its subdirectories.

Execute the following command from the root of the project:

```bash
python -m prompthelix.cli test
```

To limit discovery to a particular directory or file, pass the `--path` option:

```bash
python -m prompthelix.cli test --path tests/unit/test_architect_agent.py
```

The output will show the progress of the tests and a summary of the results.

<<<<<<< HEAD
To execute interactive tests, use the `--interactive` flag. Tests will be discovered under `prompthelix/tests/interactive`:
=======


### Interactive Tests

PromptHelix also provides a simple web interface for running tests manually. Start the
development server and navigate to `/ui/tests` to see the available tests.

1. Open [http://127.0.0.1:8000/ui/tests](http://127.0.0.1:8000/ui/tests) in your browser.
2. Choose a test from the dropdown list and click **Run**.
3. Results will be displayed on the page once execution completes.

If your deployment enforces authentication for UI routes, log in first via
`/ui/login`. Otherwise, the interactive test page can be accessed without a token.

You can also launch the interactive runner from the command line:
>>>>>>> 2174824b

```bash
python -m prompthelix.cli test --interactive
```

<|MERGE_RESOLUTION|>--- conflicted
+++ resolved
@@ -335,9 +335,8 @@
 
 The output will show the progress of the tests and a summary of the results.
 
-<<<<<<< HEAD
+
 To execute interactive tests, use the `--interactive` flag. Tests will be discovered under `prompthelix/tests/interactive`:
-=======
 
 
 ### Interactive Tests
@@ -353,7 +352,7 @@
 `/ui/login`. Otherwise, the interactive test page can be accessed without a token.
 
 You can also launch the interactive runner from the command line:
->>>>>>> 2174824b
+
 
 ```bash
 python -m prompthelix.cli test --interactive
