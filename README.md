# PromptHelix

A Python framework for AI prompt generation and optimization using a Prompt DNA System.

This project aims to provide a comprehensive toolkit for developing, evolving, and managing
AI prompts through innovative techniques inspired by genetic algorithms and multi-agent systems.

## Features

*   Genetic Algorithm for prompt optimization
*   Multi-agent system for collaborative prompt engineering
*   Integration with various LLMs (OpenAI, Anthropic, Google)
*   **Conversation Log UI**:
    *   **Purpose**: Allows viewing of logged interactions and messages between agents, the system, and LLMs. This is crucial for debugging, monitoring agent behavior, and understanding communication flows.
    *   **Access**: Available at the `/ui/conversations` route in the web interface.
    *   **Functionality**:
        *   Lists all distinct conversation sessions, showing message counts and time ranges.
        *   Displays messages for a selected session, ordered by timestamp.
        *   Shows sender ID, recipient ID (or "BROADCAST"), message type, full timestamp, and the message content.
        *   Attempts to pretty-print JSON content within messages for readability.
*   **GA Analytics Dashboard**:
    *   **Access**: Visit the `/ui/dashboard` route while the server is running.
    *   **Features**:
        *   Real-time metrics and logs streamed via WebSockets.
        *   Line chart visualizing max, mean, and min fitness across generations.
        *   Agent metrics and conversation events are displayed to show how interactions influence GA evolution.
*   Prometheus metrics exported at `/metrics` for monitoring
*   Performance tracking and evaluation of prompts
*   API for programmatic access and integration
*   User interface for managing and experimenting with prompts (basic HTML interface available)

### Inter-Agent Messaging

Agents communicate via an asynchronous message bus. Each agent can subscribe to
specific message types and react when messages are broadcast. For example, the
`ResultsEvaluatorAgent` broadcasts an `evaluation_result` message after scoring a
prompt. The `MetaLearnerAgent` subscribes to both `evaluation_result` and
`critique_result` messages so it can update its knowledge base whenever new
feedback is produced.

## Getting Started

### Prerequisites

Before you begin, ensure you have the following tools installed:

*   **Python 3.9+**: Download from [python.org](https://www.python.org/) or use a version manager.
*   **pip**: Python's package installer, usually comes with Python.
*   **virtualenv**: For creating isolated Python environments. Install using `pip install virtualenv`.
*   **Docker**: (Optional, for Docker-based deployment) Download from [docker.com](https://www.docker.com/).

### Environment Variable Setup

The application requires certain environment variables to be set, especially for connecting to Large Language Model (LLM) APIs and configuring the database. These keys are only necessary if you are running the application in `REAL` mode, which makes actual calls to LLM APIs.

**Required Variables:**

*   `OPENAI_API_KEY`: Your API key for OpenAI services.
*   `ANTHROPIC_API_KEY`: Your API key for Anthropic services.
*   `GOOGLE_API_KEY`: Your API key for Google AI services.
*   `DATABASE_URL`: The connection string for your database (e.g., `postgresql://user:password@host:port/database` for PostgreSQL, or `sqlite:///./prompthelix.db` for SQLite).
<<<<<<< HEAD
*   `WANDB_API_KEY`: Optional key for logging metrics to Weights & Biases.
=======
*   `WANDB_API_KEY` *(optional)*: Enables logging metrics to Weights & Biases when set.
*   `MLFLOW_TRACKING_URI` *(optional)*: URI of your MLflow server for metric logging.

*   `DEBUG`: Set to `true` to enable verbose debug logging.

>>>>>>> 8ac3d771

**Agent Overrides:**

Environment variables can also override default agent settings. Use the pattern `<AGENTNAME>_<SETTING>` where `AGENTNAME` is the agent class name without the `Agent` suffix. Example overrides include:

* `PROMPTARCHITECT_DEFAULT_LLM_MODEL`
* `METALEARNER_PERSIST_KNOWLEDGE_ON_UPDATE`
* `RESULTSEVALUATOR_FITNESS_SCORE_WEIGHTS` (as a JSON string)

**Setting Environment Variables:**

You can set these variables in a few ways:

1.  **Using a `.env` file:**
    Copy the provided `.env.example` to `.env` and fill in your values. The file should look like this:
    ```
    OPENAI_API_KEY="your_openai_api_key"
    ANTHROPIC_API_KEY="your_anthropic_api_key"
    GOOGLE_API_KEY="your_google_api_key"
    DATABASE_URL="sqlite:///./prompthelix.db"
    ```
    The application uses `python-dotenv` to automatically load variables from this file if it exists. Remember to add `.env` to your `.gitignore` file to avoid committing sensitive keys.

2.  **System Environment Variables:**
    You can set these variables directly in your shell or operating system.
    *   On macOS/Linux:
        ```bash
        export OPENAI_API_KEY="your_openai_api_key"
        export DATABASE_URL="sqlite:///./prompthelix.db"
        # etc.
        ```
        To make them permanent, add these lines to your shell's configuration file (e.g., `.bashrc`, `.zshrc`).
    *   On Windows:
        Use the System Properties dialog to set environment variables, or use PowerShell:
        ```powershell
        $Env:OPENAI_API_KEY="your_openai_api_key"
        # etc.
        ```

### Setup and Run the Web UI

1.  **Clone the repository:**
    ```bash
    git clone <repository_url> # Replace <repository_url> with the actual URL later if known, otherwise leave as placeholder
    cd PromptHelix
    ```
2.  **Create and activate a virtual environment:**
    ```bash
    # On macOS and Linux
    python3 -m venv .venv
    source .venv/bin/activate

    # On Windows
    python -m venv .venv
    .venv\Scripts\activate
    ```
3.  **Install dependencies:**
    ```bash
    pip install -r requirements.txt
    ```
    `setup.py` reads this same file to populate `install_requires`, keeping
    dependency definitions in a single place and reducing drift.
4.  **Initialize the database:**
    If using SQLite (the default for development), the database (`prompthelix.db`) will be automatically created and initialized on the first run via `init_db()` in `main.py`. For production, see the "Deployment" section for database setup and migrations.
    This SQLite database file is not included in the repository and will be created automatically when you run the application.
5.  **Run the Web UI (Development Server):**
    ```bash
    uvicorn prompthelix.main:app --reload
    ```
    This will start the Uvicorn server. The `--reload` flag enables auto-reloading when code changes.
6.  **Access the Web UI:**
    Open your web browser and navigate to [http://127.0.0.1:8000/ui/prompts](http://127.0.0.1:8000/ui/prompts).

## Configuration

Application configuration is primarily managed in `prompthelix/config.py`. This file centralizes settings for various components of the application.

Key configuration options include:

*   **LLM Provider Settings**: Configure which LLM providers are enabled and their specific parameters.
*   **API Keys**: API keys for LLM services are loaded from environment variables (as described in the "Environment Variable Setup" section). The `config.py` file handles the retrieval of these keys.
*   **Database Settings**: The database connection URL is also loaded from the `DATABASE_URL` environment variable. `config.py` provides the interface to access this setting.
*   **Application Mode**: Settings for `APP_MODE` (e.g., `TEST`, `REAL`) which can control whether to use mock data or live API calls.

Please refer to the comments and structure within `prompthelix/config.py` for more detailed information on specific configuration options.

## Deployment

You can deploy PromptHelix using Docker or by setting it up manually in a production environment.

### Docker Deployment

1.  **Build the Docker Image:**
    Navigate to the root directory of the project where the `Dockerfile` is located. Run the following command to build the image:
    ```bash
    docker build -t prompthelix .
    ```
2.  **Run the Docker Container:**
    Once the image is built, you can run it as a container. You'll need to pass your environment variables to the container and map the application port.

    Example `docker run` command:
    ```bash
    docker run -d \
      -p 8000:8000 \
      -e OPENAI_API_KEY="your_openai_api_key" \
      -e ANTHROPIC_API_KEY="your_anthropic_api_key" \
      -e GOOGLE_API_KEY="your_google_api_key" \
      -e DATABASE_URL="postgresql://user:password@host:port/database" \
      --name prompthelix-app \
      prompthelix
    ```
    *   `-d`: Runs the container in detached mode.
    *   `-p 8000:8000`: Maps port 8000 of the host to port 8000 of the container (where Uvicorn runs).
    *   `-e VAR_NAME="value"`: Sets environment variables inside the container.
    *   `--name prompthelix-app`: Assigns a name to the container.

    If you are using a `.env` file and want Docker to use it, you can use the `--env-file` option:
    ```bash
    docker run -d \
      -p 8000:8000 \
      --env-file ./.env \
      --name prompthelix-app \
      prompthelix
    ```
    *Ensure your `.env` file has the correct `DATABASE_URL` for your production database if you use this method.*

#### Docker Compose with Redis

The repository includes a `docker-compose.yaml` that runs both the application and a Redis instance. This is the easiest way to start everything together.

1.  **Copy the example environment file:**
    ```bash
    cp .env.example .env
    ```
    Edit `.env` as needed. When using Docker Compose, set `REDIS_HOST=redis`.

2.  **Build and start the services:**
    ```bash
    docker compose up --build
    ```
    This builds the application image and starts the FastAPI app on port `8000` and Redis on port `6379`.

3.  **Access the application:**
    The API and UI will be available at [http://localhost:8000](http://localhost:8000).


### Manual Deployment

For a manual production setup, consider the following steps:

1.  **Production-Grade ASGI Server:**
    Instead of Uvicorn's development server (`--reload`), use a production-grade ASGI server like Gunicorn or Hypercorn.
    Example with Gunicorn:
    ```bash
    pip install gunicorn
    gunicorn -w 4 -k uvicorn.workers.UvicornWorker prompthelix.main:app -b 0.0.0.0:8000
    ```
    This command starts Gunicorn with 4 worker processes, using Uvicorn workers, and binds to port 8000.

2.  **Reverse Proxy (e.g., Nginx):**
    Set up a reverse proxy like Nginx or Apache in front of your ASGI server. This can handle SSL termination, static file serving, load balancing, and provide an additional layer of security.

3.  **Database Setup (Production):**
    *   For production, it's highly recommended to use a robust database like PostgreSQL.
    *   Set the `DATABASE_URL` environment variable to point to your production database.
    *   **Database Migrations**: If you are using a database like PostgreSQL, you will need to manage database schema changes. It's mentioned that the project might consider Alembic. If Alembic is integrated (check `prompthelix/alembic`), you would typically run migrations like this:
        ```bash
        # Ensure ALEMBIC_CONFIG is set or alembic.ini is configured
        cd /path/to/PromptHelix
        alembic upgrade head
        ```
        Run this command whenever deploying to a new environment so your production database schema matches the models. If Alembic is not yet fully set up, you might need to initialize it or use manual SQL scripts for schema management. The current `init_db()` is for SQLite and development.

4.  **Environment Variables:**
    Ensure all required environment variables (API keys, `DATABASE_URL`, etc.) are securely set in your production environment.

## Project Structure

See `prompthelix/docs/README.md` for a detailed project structure.

## Contributing

We welcome contributions! Please see our `CONTRIBUTING.md` file for detailed guidelines on how to contribute, report issues, and submit pull requests.

## License

This project is licensed under the MIT License. See the [LICENSE](LICENSE) file for details.

## Running the MVP

This section describes how to run the Minimum Viable Product functionalities.

### Command Line Interface (CLI)

You can run the genetic algorithm directly from the command line. This will simulate the evolution of prompts and output the best prompt found along with its fitness score at each generation.

Execute the following command from the root of the project:

```bash
python -m prompthelix.cli run ga [options]
```

This command runs the Genetic Algorithm. It supports various options to customize the GA run, including providing an initial seed prompt, setting GA parameters (generations, population size), overriding agent and LLM configurations, specifying an output file for the best prompt, and defining where the population should be persisted.

* `--parallel-workers <integer>`: Number of parallel workers used for fitness evaluation. Set to `1` for serial execution. By default, all available CPU cores are used.
* `--population-file <filepath>`: File path for persisting the GA population. Use this to resume runs or inspect populations. (`--population-path` is a synonym.)

Example:
```bash
python -m prompthelix.cli run ga --parallel-workers 4
```

If you pass a value via the `--prompt` option, the text you supply becomes the first chromosome of the initial generation. This allows you to start the GA from a known prompt rather than generating all prompts randomly.

For a detailed list of all `run ga` options and usage examples, please refer to the [CLI Documentation in `prompthelix/docs/README.md`](prompthelix/docs/README.md#run-command).

### Checking LLM Connectivity

Use the CLI to verify that your API keys are configured correctly and that the selected provider is reachable:

```bash
python -m prompthelix.cli check-llm --provider openai --model gpt-3.5-turbo
```

The command sends a short test prompt and prints the returned text or any error message. Debug logging output is shown to help diagnose connectivity issues.

### Debug Logging

Set the `DEBUG` environment variable to `true` before starting the CLI or server to enable verbose logging:

```bash
export DEBUG=true
python -m prompthelix.cli run ga
```

Modules may also call `setup_logging(json_format=True)` from `prompthelix.utils.logging_utils` to output logs in JSON format.

### API

PromptHelix also provides an API endpoint to trigger the genetic algorithm.

1.  **Start the FastAPI server**:
    Run the Uvicorn server to serve the API:
    ```bash
    uvicorn prompthelix.main:app
    ```

2.  **Access the GA endpoint**:

    Once the server is running, trigger the genetic algorithm by sending a **POST** request to the `/api/experiments/run-ga` endpoint. Example command:
    ```bash
    curl -X POST http://127.0.0.1:8000/api/experiments/run-ga \
         -H "Content-Type: application/json" \
         -d '{"task_description":"Example","keywords":["demo"],"execution_mode":"TEST"}'
    ```


3.  **Try the Prompt Manager UI**:
    The Prompt Manager UI, for adding and viewing prompts, can be accessed as described in the "Setup and Run the Web UI" section.

4.  **Expected Response**:
    The API will return a JSON response containing the best prompt found by the genetic algorithm and its fitness score:
    ```json
    {
        "best_prompt": "some generated prompt text",
        "fitness": 20
    }
    ```
    Note: The actual prompt and fitness score will vary with each run due to the nature of the genetic algorithm.

## Metrics and Monitoring

The application exposes Prometheus metrics at `/metrics`. When the optional `wandb` package is installed and `WANDB_API_KEY` is set, these metrics are also logged to Weights & Biases.


### Running Tests

You can run all automated tests (unit and integration tests) using the PromptHelix CLI. By default, the command discovers every test in the `prompthelix/tests` directory and its subdirectories.

Execute the following command from the root of the project:

```bash
python -m prompthelix.cli test
```

To limit discovery to a particular directory or file, pass the `--path` option:

```bash
python -m prompthelix.cli test --path tests/unit/test_architect_agent.py
```

The output will show the progress of the tests and a summary of the results.

### Metrics and Experiment Tracking

PromptHelix exposes Prometheus metrics at the `/metrics` route which report
generation number, best fitness and other GA stats. Configure a Prometheus
server to scrape this endpoint.

If the optional `WANDB_API_KEY` is set, these metrics are logged to Weights &
Biases. Setting `MLFLOW_TRACKING_URI` enables logging to an MLflow server.  Both
integrations activate only when the environment variables are provided.

To execute interactive tests, use the `--interactive` flag. Tests will be discovered under `prompthelix/tests/interactive`:


### Interactive Tests

PromptHelix also provides a simple web interface for running tests manually. Start the
development server and navigate to `/ui/tests` to see the available tests.

1. Open [http://127.0.0.1:8000/ui/tests](http://127.0.0.1:8000/ui/tests) in your browser.
2. Choose a test from the dropdown list and click **Run**.
3. Results will be displayed on the page once execution completes.

If your deployment enforces authentication for UI routes, log in first via
`/ui/login`. Otherwise, the interactive test page can be accessed without a token.

You can also launch the interactive runner from the command line:


```bash
python -m prompthelix.cli test --interactive
```



## Metrics Exporter

PromptHelix can expose basic Prometheus metrics to monitor GA progress. Set
`PROMETHEUS_METRICS_ENABLED=true` in your environment to enable the exporter.
By default metrics are served on port defined by `PROMETHEUS_METRICS_PORT`
(default `8001`).

Once enabled, start a GA run normally and scrape `http://localhost:8001/metrics`.
You can add this scrape target in Prometheus and visualize values like
`prompthelix_current_generation` and `prompthelix_best_fitness` in Grafana or
forward them to an experiment tracker such as W&B.<|MERGE_RESOLUTION|>--- conflicted
+++ resolved
@@ -59,15 +59,15 @@
 *   `ANTHROPIC_API_KEY`: Your API key for Anthropic services.
 *   `GOOGLE_API_KEY`: Your API key for Google AI services.
 *   `DATABASE_URL`: The connection string for your database (e.g., `postgresql://user:password@host:port/database` for PostgreSQL, or `sqlite:///./prompthelix.db` for SQLite).
-<<<<<<< HEAD
+
 *   `WANDB_API_KEY`: Optional key for logging metrics to Weights & Biases.
-=======
+
 *   `WANDB_API_KEY` *(optional)*: Enables logging metrics to Weights & Biases when set.
 *   `MLFLOW_TRACKING_URI` *(optional)*: URI of your MLflow server for metric logging.
 
 *   `DEBUG`: Set to `true` to enable verbose debug logging.
 
->>>>>>> 8ac3d771
+
 
 **Agent Overrides:**
 
