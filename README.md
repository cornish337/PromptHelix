# PromptHelix

A Python framework for AI prompt generation and optimization using a Prompt DNA System.

This project aims to provide a comprehensive toolkit for developing, evolving, and managing
AI prompts through innovative techniques inspired by genetic algorithms and multi-agent systems.

## Features

*   Genetic Algorithm for prompt optimization
*   Multi-agent system for collaborative prompt engineering
*   Integration with various LLMs (OpenAI, Anthropic, Google)
*   **Conversation Log UI**:
    *   **Purpose**: Allows viewing of logged interactions and messages between agents, the system, and LLMs. This is crucial for debugging, monitoring agent behavior, and understanding communication flows.
    *   **Access**: Available at the `/ui/conversations` route in the web interface.
    *   **Functionality**:
        *   Lists all distinct conversation sessions, showing message counts and time ranges.
        *   Displays messages for a selected session, ordered by timestamp.
        *   Shows sender ID, recipient ID (or "BROADCAST"), message type, full timestamp, and the message content.
        *   Attempts to pretty-print JSON content within messages for readability.
*   **GA Analytics Dashboard**:
    *   **Access**: Visit the `/ui/dashboard` route while the server is running.
    *   **Features**:
        *   Real-time metrics and logs streamed via WebSockets.
        *   Line chart visualizing max, mean, and min fitness across generations.
        *   Agent metrics and conversation events are displayed to show how interactions influence GA evolution.
*   Performance tracking and evaluation of prompts
*   API for programmatic access and integration
*   User interface for managing and experimenting with prompts (basic HTML interface available)

### Inter-Agent Messaging

Agents communicate via an asynchronous message bus. Each agent can subscribe to
specific message types and react when messages are broadcast. For example, the
`ResultsEvaluatorAgent` broadcasts an `evaluation_result` message after scoring a
prompt. The `MetaLearnerAgent` subscribes to both `evaluation_result` and
`critique_result` messages so it can update its knowledge base whenever new
feedback is produced.

## Getting Started

### Prerequisites

Before you begin, ensure you have the following tools installed:

*   **Python 3.9+**: Download from [python.org](https://www.python.org/) or use a version manager.
*   **pip**: Python's package installer, usually comes with Python.
*   **virtualenv**: For creating isolated Python environments. Install using `pip install virtualenv`.
*   **Docker**: (Optional, for Docker-based deployment) Download from [docker.com](https://www.docker.com/).

### Environment Variable Setup

The application requires certain environment variables to be set, especially for connecting to Large Language Model (LLM) APIs and configuring the database. These keys are only necessary if you are running the application in `REAL` mode, which makes actual calls to LLM APIs.

**Required Variables:**

*   `OPENAI_API_KEY`: Your API key for OpenAI services.
*   `ANTHROPIC_API_KEY`: Your API key for Anthropic services.
*   `GOOGLE_API_KEY`: Your API key for Google AI services.
*   `DATABASE_URL`: The connection string for your database (e.g., `postgresql://user:password@host:port/database` for PostgreSQL, or `sqlite:///./prompthelix.db` for SQLite).

**Agent Overrides:**

Environment variables can also override default agent settings. Use the pattern `<AGENTNAME>_<SETTING>` where `AGENTNAME` is the agent class name without the `Agent` suffix. Example overrides include:

* `PROMPTARCHITECT_DEFAULT_LLM_MODEL`
* `METALEARNER_PERSIST_KNOWLEDGE_ON_UPDATE`
* `RESULTSEVALUATOR_FITNESS_SCORE_WEIGHTS` (as a JSON string)

**Setting Environment Variables:**

You can set these variables in a few ways:

1.  **Using a `.env` file:**
    Copy the provided `.env.example` to `.env` and fill in your values. The file should look like this:
    ```
    OPENAI_API_KEY="your_openai_api_key"
    ANTHROPIC_API_KEY="your_anthropic_api_key"
    GOOGLE_API_KEY="your_google_api_key"
    DATABASE_URL="sqlite:///./prompthelix.db"
    ```
    The application uses `python-dotenv` to automatically load variables from this file if it exists. Remember to add `.env` to your `.gitignore` file to avoid committing sensitive keys.

2.  **System Environment Variables:**
    You can set these variables directly in your shell or operating system.
    *   On macOS/Linux:
        ```bash
        export OPENAI_API_KEY="your_openai_api_key"
        export DATABASE_URL="sqlite:///./prompthelix.db"
        # etc.
        ```
        To make them permanent, add these lines to your shell's configuration file (e.g., `.bashrc`, `.zshrc`).
    *   On Windows:
        Use the System Properties dialog to set environment variables, or use PowerShell:
        ```powershell
        $Env:OPENAI_API_KEY="your_openai_api_key"
        # etc.
        ```

### Setup and Run the Web UI

1.  **Clone the repository:**
    ```bash
    git clone <repository_url> # Replace <repository_url> with the actual URL later if known, otherwise leave as placeholder
    cd PromptHelix
    ```
2.  **Create and activate a virtual environment:**
    ```bash
    # On macOS and Linux
    python3 -m venv .venv
    source .venv/bin/activate

    # On Windows
    python -m venv .venv
    .venv\Scripts\activate
    ```
3.  **Install dependencies:**
    ```bash
    pip install -r requirements.txt
    ```
    `setup.py` reads this same file to populate `install_requires`, keeping
    dependency definitions in a single place and reducing drift.
4.  **Initialize the database:**
    If using SQLite (the default for development), the database (`prompthelix.db`) will be automatically created and initialized on the first run via `init_db()` in `main.py`. For production, see the "Deployment" section for database setup and migrations.
    This SQLite database file is not included in the repository and will be created automatically when you run the application.
5.  **Run the Web UI (Development Server):**
    ```bash
    uvicorn prompthelix.main:app --reload
    ```
    This will start the Uvicorn server. The `--reload` flag enables auto-reloading when code changes.
6.  **Access the Web UI:**
    Open your web browser and navigate to [http://127.0.0.1:8000/ui/prompts](http://127.0.0.1:8000/ui/prompts).

## Configuration

Application configuration is primarily managed in `prompthelix/config.py`. This file centralizes settings for various components of the application.

Key configuration options include:

*   **LLM Provider Settings**: Configure which LLM providers are enabled and their specific parameters.
*   **API Keys**: API keys for LLM services are loaded from environment variables (as described in the "Environment Variable Setup" section). The `config.py` file handles the retrieval of these keys.
*   **Database Settings**: The database connection URL is also loaded from the `DATABASE_URL` environment variable. `config.py` provides the interface to access this setting.
*   **Application Mode**: Settings for `APP_MODE` (e.g., `TEST`, `REAL`) which can control whether to use mock data or live API calls.

Please refer to the comments and structure within `prompthelix/config.py` for more detailed information on specific configuration options.

## Deployment

You can deploy PromptHelix using Docker or by setting it up manually in a production environment.

### Docker Deployment

1.  **Build the Docker Image:**
    Navigate to the root directory of the project where the `Dockerfile` is located. Run the following command to build the image:
    ```bash
    docker build -t prompthelix .
    ```
2.  **Run the Docker Container:**
    Once the image is built, you can run it as a container. You'll need to pass your environment variables to the container and map the application port.

    Example `docker run` command:
    ```bash
    docker run -d \
      -p 8000:8000 \
      -e OPENAI_API_KEY="your_openai_api_key" \
      -e ANTHROPIC_API_KEY="your_anthropic_api_key" \
      -e GOOGLE_API_KEY="your_google_api_key" \
      -e DATABASE_URL="postgresql://user:password@host:port/database" \
      --name prompthelix-app \
      prompthelix
    ```
    *   `-d`: Runs the container in detached mode.
    *   `-p 8000:8000`: Maps port 8000 of the host to port 8000 of the container (where Uvicorn runs).
    *   `-e VAR_NAME="value"`: Sets environment variables inside the container.
    *   `--name prompthelix-app`: Assigns a name to the container.

    If you are using a `.env` file and want Docker to use it, you can use the `--env-file` option:
    ```bash
    docker run -d \
      -p 8000:8000 \
      --env-file ./.env \
      --name prompthelix-app \
      prompthelix
    ```
    *Ensure your `.env` file has the correct `DATABASE_URL` for your production database if you use this method.*

#### Docker Compose with Redis

The repository includes a `docker-compose.yaml` that runs both the application and a Redis instance. This is the easiest way to start everything together.

1.  **Copy the example environment file:**
    ```bash
    cp .env.example .env
    ```
    Edit `.env` as needed. When using Docker Compose, set `REDIS_HOST=redis`.

2.  **Build and start the services:**
    ```bash
    docker compose up --build
    ```
    This builds the application image and starts the FastAPI app on port `8000` and Redis on port `6379`.

3.  **Access the application:**
    The API and UI will be available at [http://localhost:8000](http://localhost:8000).


### Manual Deployment

For a manual production setup, consider the following steps:

1.  **Production-Grade ASGI Server:**
    Instead of Uvicorn's development server (`--reload`), use a production-grade ASGI server like Gunicorn or Hypercorn.
    Example with Gunicorn:
    ```bash
    pip install gunicorn
    gunicorn -w 4 -k uvicorn.workers.UvicornWorker prompthelix.main:app -b 0.0.0.0:8000
    ```
    This command starts Gunicorn with 4 worker processes, using Uvicorn workers, and binds to port 8000.

2.  **Reverse Proxy (e.g., Nginx):**
    Set up a reverse proxy like Nginx or Apache in front of your ASGI server. This can handle SSL termination, static file serving, load balancing, and provide an additional layer of security.

3.  **Database Setup (Production):**
    *   For production, it's highly recommended to use a robust database like PostgreSQL.
    *   Set the `DATABASE_URL` environment variable to point to your production database.
    *   **Database Migrations**: If you are using a database like PostgreSQL, you will need to manage database schema changes. It's mentioned that the project might consider Alembic. If Alembic is integrated (check `prompthelix/alembic`), you would typically run migrations like this:
        ```bash
        # Ensure ALEMBIC_CONFIG is set or alembic.ini is configured
        cd /path/to/PromptHelix
        alembic upgrade head
        ```
        Run this command whenever deploying to a new environment so your production database schema matches the models. If Alembic is not yet fully set up, you might need to initialize it or use manual SQL scripts for schema management. The current `init_db()` is for SQLite and development.

4.  **Environment Variables:**
    Ensure all required environment variables (API keys, `DATABASE_URL`, etc.) are securely set in your production environment.

## Project Structure

See `prompthelix/docs/README.md` for a detailed project structure.

## Contributing

We welcome contributions! Please see our `CONTRIBUTING.md` file for detailed guidelines on how to contribute, report issues, and submit pull requests.

## License

This project is licensed under the MIT License. See the [LICENSE](LICENSE) file for details.

## Running the MVP

This section describes how to run the Minimum Viable Product functionalities.

### Command Line Interface (CLI)

You can run the genetic algorithm directly from the command line. This will simulate the evolution of prompts and output the best prompt found along with its fitness score at each generation.

Execute the following command from the root of the project:

```bash
python -m prompthelix.cli run ga [options]
```

This command runs the Genetic Algorithm. It supports various options to customize the GA run, including providing an initial seed prompt, setting GA parameters (generations, population size), overriding agent and LLM configurations, specifying an output file for the best prompt, and defining where the population should be persisted.

* `--parallel-workers <integer>`: Number of parallel workers used for fitness evaluation. Set to `1` for serial execution. By default, all available CPU cores are used.
* `--population-file <filepath>`: File path for persisting the GA population. Use this to resume runs or inspect populations. (`--population-path` is a synonym.)

Example:
```bash
python -m prompthelix.cli run ga --parallel-workers 4
```

If you pass a value via the `--prompt` option, the text you supply becomes the first chromosome of the initial generation. This allows you to start the GA from a known prompt rather than generating all prompts randomly.

For a detailed list of all `run ga` options and usage examples, please refer to the [CLI Documentation in `prompthelix/docs/README.md`](prompthelix/docs/README.md#run-command).

### Checking LLM Connectivity

Use the CLI to verify that your API keys are configured correctly and that the selected provider is reachable:

```bash
python -m prompthelix.cli check-llm --provider openai --model gpt-3.5-turbo
```

The command sends a short test prompt and prints the returned text or any error message. Debug logging output is shown to help diagnose connectivity issues.

### API

PromptHelix also provides an API endpoint to trigger the genetic algorithm.

1.  **Start the FastAPI server**:
    Run the Uvicorn server to serve the API:
    ```bash
    uvicorn prompthelix.main:app
    ```

2.  **Access the GA endpoint**:

    Once the server is running, trigger the genetic algorithm by sending a **POST** request to the `/api/experiments/run-ga` endpoint. Example command:
    ```bash
    curl -X POST http://127.0.0.1:8000/api/experiments/run-ga \
         -H "Content-Type: application/json" \
         -d '{"task_description":"Example","keywords":["demo"],"execution_mode":"TEST"}'
    ```


3.  **Try the Prompt Manager UI**:
    The Prompt Manager UI, for adding and viewing prompts, can be accessed as described in the "Setup and Run the Web UI" section.

4.  **Expected Response**:
    The API will return a JSON response containing the best prompt found by the genetic algorithm and its fitness score:
    ```json
    {
        "best_prompt": "some generated prompt text",
        "fitness": 20
    }
    ```
    Note: The actual prompt and fitness score will vary with each run due to the nature of the genetic algorithm.

### Running Tests

You can run all automated tests (unit and integration tests) using the PromptHelix CLI. By default, the command discovers every test in the `prompthelix/tests` directory and its subdirectories.

Execute the following command from the root of the project:

```bash
python -m prompthelix.cli test
```

To limit discovery to a particular directory or file, pass the `--path` option:

```bash
python -m prompthelix.cli test --path tests/unit/test_architect_agent.py
```

The output will show the progress of the tests and a summary of the results.


<<<<<<< HEAD
#### Interactive Tests

Some tests require manual input or clicking through the UI. These live in
`prompthelix/tests/interactive`. Because they pause for user interaction,
they are not executed in automated CI runs.

Run them explicitly with pytest or the CLI, for example:

```bash
python -m prompthelix.cli test --path prompthelix/tests/interactive -s
```

The `-s` flag ensures that prompts appear in your terminal so you can respond.
=======
### Interactive Tests

PromptHelix also provides a simple web interface for running tests manually. Start the
development server and navigate to `/ui/tests` to see the available tests.

1. Open [http://127.0.0.1:8000/ui/tests](http://127.0.0.1:8000/ui/tests) in your browser.
2. Choose a test from the dropdown list and click **Run**.
3. Results will be displayed on the page once execution completes.

If your deployment enforces authentication for UI routes, log in first via
`/ui/login`. Otherwise, the interactive test page can be accessed without a token.

You can also launch the interactive runner from the command line:

```bash
python -m prompthelix.cli test --interactive
```

>>>>>>> 513e17fe
<|MERGE_RESOLUTION|>--- conflicted
+++ resolved
@@ -336,21 +336,7 @@
 The output will show the progress of the tests and a summary of the results.
 
 
-<<<<<<< HEAD
-#### Interactive Tests
-
-Some tests require manual input or clicking through the UI. These live in
-`prompthelix/tests/interactive`. Because they pause for user interaction,
-they are not executed in automated CI runs.
-
-Run them explicitly with pytest or the CLI, for example:
-
-```bash
-python -m prompthelix.cli test --path prompthelix/tests/interactive -s
-```
-
-The `-s` flag ensures that prompts appear in your terminal so you can respond.
-=======
+
 ### Interactive Tests
 
 PromptHelix also provides a simple web interface for running tests manually. Start the
@@ -369,4 +355,3 @@
 python -m prompthelix.cli test --interactive
 ```
 
->>>>>>> 513e17fe
