import logging
import html # Import the html module
import asyncio # Moved import to module level
from prompthelix.websocket_manager import ConnectionManager

class WebSocketLogHandler(logging.Handler):
    def __init__(self, connection_manager: ConnectionManager):
        super().__init__()
        self.connection_manager = connection_manager

    def emit(self, record: logging.LogRecord):
        try:
            log_entry = self.format(record)
            # Escape HTML characters in the log message
            escaped_log_entry = html.escape(log_entry)
            log_data = {
                "type": "debug_log",
                "data": {
                    "timestamp": record.created,
                    "level": record.levelname,
                    "message": escaped_log_entry, # Use the escaped message
                    "module": record.module,
                    "funcName": record.funcName,
                    "lineno": record.lineno,
                }
            }
            # Use asyncio.create_task to run the async broadcast_json method
            # import asyncio # No longer imported locally
            try:
<<<<<<< HEAD
                loop = asyncio.get_running_loop()
                if loop.is_running():
                    asyncio.create_task(self.connection_manager.broadcast_json(log_data))
                else:
                    # Fallback or log differently if no loop is running (e.g., during test collection)
                    print(f"LOGGING_HANDLER_NO_LOOP (loop not running): {log_data['data']['message'][:100]}...") # Print truncated message
            except RuntimeError: # Catches "no running event loop"
                # Fallback or log differently if get_running_loop() itself fails
                print(f"LOGGING_HANDLER_NO_LOOP (RuntimeError): {log_data['data']['message'][:100]}...") # Print truncated message
=======
                # Directly create the task; create_task itself will raise
                # RuntimeError if no event loop is running.
                asyncio.create_task(
                    self.connection_manager.broadcast_json(log_data)
                )
            except RuntimeError:  # Catches "no running event loop"
                # Fallback or log differently if get_running_loop() itself fails
                print(
                    f"LOGGING_HANDLER_NO_LOOP (RuntimeError): {log_data['data']['message'][:100]}..."
                )  # Print truncated message
>>>>>>> a2b3d482
        except Exception:
            self.handleError(record)<|MERGE_RESOLUTION|>--- conflicted
+++ resolved
@@ -1,6 +1,6 @@
 import logging
-import html # Import the html module
-import asyncio # Moved import to module level
+import html  # Import the html module
+import asyncio  # Moved import to module level
 from prompthelix.websocket_manager import ConnectionManager
 
 class WebSocketLogHandler(logging.Handler):
@@ -18,36 +18,28 @@
                 "data": {
                     "timestamp": record.created,
                     "level": record.levelname,
-                    "message": escaped_log_entry, # Use the escaped message
+                    "message": escaped_log_entry,  # Use the escaped message
                     "module": record.module,
                     "funcName": record.funcName,
                     "lineno": record.lineno,
                 }
             }
-            # Use asyncio.create_task to run the async broadcast_json method
-            # import asyncio # No longer imported locally
+            # Schedule async broadcast; handle cases where no loop is running
             try:
-<<<<<<< HEAD
                 loop = asyncio.get_running_loop()
                 if loop.is_running():
                     asyncio.create_task(self.connection_manager.broadcast_json(log_data))
                 else:
-                    # Fallback or log differently if no loop is running (e.g., during test collection)
-                    print(f"LOGGING_HANDLER_NO_LOOP (loop not running): {log_data['data']['message'][:100]}...") # Print truncated message
-            except RuntimeError: # Catches "no running event loop"
-                # Fallback or log differently if get_running_loop() itself fails
-                print(f"LOGGING_HANDLER_NO_LOOP (RuntimeError): {log_data['data']['message'][:100]}...") # Print truncated message
-=======
-                # Directly create the task; create_task itself will raise
-                # RuntimeError if no event loop is running.
-                asyncio.create_task(
-                    self.connection_manager.broadcast_json(log_data)
+                    # Fallback if loop exists but isn't running (e.g., during test collection)
+                    print(
+                        f"LOGGING_HANDLER_NO_LOOP (loop not running): "
+                        f"{log_data['data']['message'][:100]}..."
+                    )
+            except RuntimeError:
+                # Fallback if get_running_loop() fails entirely
+                print(
+                    f"LOGGING_HANDLER_NO_LOOP (RuntimeError): "
+                    f"{log_data['data']['message'][:100]}..."
                 )
-            except RuntimeError:  # Catches "no running event loop"
-                # Fallback or log differently if get_running_loop() itself fails
-                print(
-                    f"LOGGING_HANDLER_NO_LOOP (RuntimeError): {log_data['data']['message'][:100]}..."
-                )  # Print truncated message
->>>>>>> a2b3d482
         except Exception:
             self.handleError(record)