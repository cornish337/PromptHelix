--- conflicted
+++ resolved
@@ -51,14 +51,14 @@
     ANTHROPIC_API_KEY: str | None = os.getenv("ANTHROPIC_API_KEY")
     GOOGLE_API_KEY: str | None = os.getenv("GOOGLE_API_KEY") # For Gemini or other Google models
 
-<<<<<<< HEAD
+
     # Optional experiment tracking integrations
     WANDB_API_KEY: str | None = os.getenv("WANDB_API_KEY")
     MLFLOW_TRACKING_URI: str | None = os.getenv("MLFLOW_TRACKING_URI")
-=======
+
     # Debug flag controlling log verbosity
     DEBUG: bool = os.getenv("DEBUG", "false").lower() in {"1", "true", "yes"}
->>>>>>> f56de94f
+
 
     # Caching (e.g., Redis)
     REDIS_HOST: str = os.getenv("REDIS_HOST", "localhost")
