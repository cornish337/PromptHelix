"""
Configuration management for the PromptHelix application.

This file defines the settings for the application, including API keys,
database URLs, and other operational parameters. It supports loading
configurations from environment variables and potentially .env files.
"""
# Load environment variables from a .env file if present
import os
import logging
import json
from sqlalchemy.orm import Session
from typing import Optional
from dotenv import load_dotenv
# from pydantic import BaseSettings # Uncomment if Pydantic is used for settings management

logger = logging.getLogger(__name__)

# --- Directory for persistent knowledge ---
# Define KNOWLEDGE_DIR early as it's used in Settings defaults
KNOWLEDGE_DIR = os.getenv("KNOWLEDGE_DIR", "knowledge") # Relative to project root

# Automatically load variables from a .env file in the project root.
# This allows users to define their API keys and other configuration
# settings in a local .env file without exporting them manually.
load_dotenv(override=True)

# IMPORTANT: LLM API Key Configuration
# The system requires API keys for the Large Language Models it interfaces with.
# These keys should be set as environment variables.
# For example, to use OpenAI models, set the OPENAI_API_KEY environment variable:
#
#   export OPENAI_API_KEY='sk-your_openai_api_key_here'
#
# If the required API keys are not found, the relevant LLM calls will fail.
# The FitnessEvaluator, for instance, will not be able to get actual prompt evaluations
# from OpenAI, and will return error messages or default (low) fitness scores.

class Settings:
    """
    Application settings class.

    Attributes will be loaded from environment variables.
    Pydantic's BaseSettings can be used for automatic validation and loading.
    """
    # Database configuration
    DATABASE_URL: str = os.getenv("DATABASE_URL", "postgresql://user:pass@localhost/prompthelix_db")

    # LLM API Keys
    OPENAI_API_KEY: str | None = os.getenv("OPENAI_API_KEY")
    ANTHROPIC_API_KEY: str | None = os.getenv("ANTHROPIC_API_KEY")
    GOOGLE_API_KEY: str | None = os.getenv("GOOGLE_API_KEY") # For Gemini or other Google models

<<<<<<< HEAD
    # Debug flag controls logging verbosity across the application
    DEBUG: bool = os.getenv("PROMPTHELIX_DEBUG", "false").lower() in {"1", "true", "yes"}
=======

    # Optional experiment tracking integrations
    WANDB_API_KEY: str | None = os.getenv("WANDB_API_KEY")
    MLFLOW_TRACKING_URI: str | None = os.getenv("MLFLOW_TRACKING_URI")

    # Debug flag controlling log verbosity
    DEBUG: bool = os.getenv("DEBUG", "false").lower() in {"1", "true", "yes"}

>>>>>>> 7d3d7c4c

    # Caching (e.g., Redis)
    REDIS_HOST: str = os.getenv("REDIS_HOST", "localhost")
    REDIS_PORT: int = int(os.getenv("REDIS_PORT", "6379"))

    # Task Queue (e.g., Celery)
    CELERY_BROKER_URL: str = os.getenv("CELERY_BROKER_URL", "redis://localhost:6379/0")
    CELERY_RESULT_BACKEND: str = os.getenv("CELERY_RESULT_BACKEND", "redis://localhost:6379/0")

    # System Parameters for PromptHelix
    # Example: Default settings for the genetic algorithm
    DEFAULT_POPULATION_SIZE: int = int(os.getenv("DEFAULT_POPULATION_SIZE", "50"))
    DEFAULT_MAX_GENERATIONS: int = int(os.getenv("DEFAULT_MAX_GENERATIONS", "100"))
    DEFAULT_MUTATION_RATE: float = float(os.getenv("DEFAULT_MUTATION_RATE", "0.01"))
    DEFAULT_SESSION_EXPIRE_MINUTES: int = int(os.getenv("SESSION_EXPIRE_MINUTES", "60"))
    # Add other relevant system parameters here

    # Population persistence settings
    DEFAULT_POPULATION_PERSISTENCE_PATH: str = os.getenv("DEFAULT_POPULATION_PERSISTENCE_PATH", os.path.join(KNOWLEDGE_DIR, "ga_population.json"))
    DEFAULT_SAVE_POPULATION_FREQUENCY: int = int(os.getenv("DEFAULT_SAVE_POPULATION_FREQUENCY", "10"))

    # Prometheus metrics
    PROMETHEUS_METRICS_ENABLED: bool = os.getenv("PROMETHEUS_METRICS_ENABLED", "false").lower() == "true"
    PROMETHEUS_METRICS_PORT: int = int(os.getenv("PROMETHEUS_METRICS_PORT", "8001"))

    # Security settings
    # TODO: Uncomment and set a strong, unique SECRET_KEY for production environments.
    # SECRET_KEY: str = os.getenv("SECRET_KEY", "a_very_secret_key") # For JWT, session management etc.
    # ALGORITHM: str = "HS256" # For JWT

    FITNESS_EVALUATOR_CLASS: str = os.getenv("FITNESS_EVALUATOR_CLASS", "prompthelix.genetics.engine.FitnessEvaluator")

    # Genetic Operator Strategy Configurations
    MUTATION_STRATEGY_CLASSES: str = os.getenv(
        "MUTATION_STRATEGY_CLASSES",
        "prompthelix.genetics.mutation_strategies.AppendCharStrategy,"
        "prompthelix.genetics.mutation_strategies.ReverseSliceStrategy,"
        "prompthelix.genetics.mutation_strategies.PlaceholderReplaceStrategy"
    ) # Comma-separated string
    SELECTION_STRATEGY_CLASS: str = os.getenv("SELECTION_STRATEGY_CLASS", "prompthelix.genetics.selection_strategies.TournamentSelectionStrategy")
    CROSSOVER_STRATEGY_CLASS: str = os.getenv("CROSSOVER_STRATEGY_CLASS", "prompthelix.genetics.crossover_strategies.SinglePointCrossoverStrategy")


    # class Config:
    #     env_file = ".env" # For Pydantic to load .env file
    #     env_file_encoding = 'utf-8'

    # Agent Pipeline Configuration (example, could be loaded from JSON/YAML string in env var)
    # For simplicity, defining a default Python list structure here.
    # In a real setup, this might be a JSON string in an env var parsed at runtime.
    AGENT_PIPELINE_CONFIG_JSON: str = os.getenv(
        "AGENT_PIPELINE_CONFIG_JSON",
        json.dumps([
            {"class_path": "prompthelix.agents.architect.PromptArchitectAgent", "id": "PromptArchitectAgent", "settings_key": "PromptArchitectAgent"},
            {"class_path": "prompthelix.agents.results_evaluator.ResultsEvaluatorAgent", "id": "ResultsEvaluatorAgent", "settings_key": "ResultsEvaluatorAgent"},
            {"class_path": "prompthelix.agents.style_optimizer.StyleOptimizerAgent", "id": "StyleOptimizerAgent", "settings_key": "StyleOptimizerAgent"}
            # Add other agents like Critic, DomainExpert here if they are part of the default pipeline
        ])
    )


# Instantiate the settings
settings = Settings()

# Parse AGENT_PIPELINE_CONFIG_JSON
try:
    AGENT_PIPELINE_CONFIG = json.loads(settings.AGENT_PIPELINE_CONFIG_JSON)
except json.JSONDecodeError:
    logger.error("Failed to parse AGENT_PIPELINE_CONFIG_JSON. Using empty list.")
    AGENT_PIPELINE_CONFIG = []


_openai_key = settings.OPENAI_API_KEY
if _openai_key:
    display_key = f"{_openai_key[:5]}...{_openai_key[-4:] if len(_openai_key) > 9 else ''}"
else:
    display_key = "NOT_SET"
logger.info(f"Loaded OPENAI_API_KEY: {display_key}")
logger.info(f"Default population persistence path: {settings.DEFAULT_POPULATION_PERSISTENCE_PATH}")
logger.info(f"Default save population frequency: {settings.DEFAULT_SAVE_POPULATION_FREQUENCY}")
logger.info(f"Debug logging enabled: {settings.DEBUG}")

# Example of how to access a setting:
# print(settings.DATABASE_URL)

def _get_key_from_db(db_session: Session, service_name: str) -> Optional[str]:
    if not db_session:  # Should not happen if called by the new functions correctly
        return None
    from prompthelix.api import crud  # Imported here to avoid circular import during module load
    key_obj = crud.get_api_key(db_session, service_name=service_name)
    return key_obj.api_key if key_obj else None

def get_openai_api_key(db: Optional[Session] = None) -> Optional[str]:
    if db:
        key_from_db = _get_key_from_db(db, "OPENAI")
        if key_from_db:
            return key_from_db
    return settings.OPENAI_API_KEY

def get_anthropic_api_key(db: Optional[Session] = None) -> Optional[str]:
    if db:
        key_from_db = _get_key_from_db(db, "ANTHROPIC")
        if key_from_db:
            return key_from_db
    return settings.ANTHROPIC_API_KEY

def get_google_api_key(db: Optional[Session] = None) -> Optional[str]:
    if db:
        key_from_db = _get_key_from_db(db, "GOOGLE")
        if key_from_db:
            return key_from_db
    return settings.GOOGLE_API_KEY

# Example of a test key function to demonstrate DB lookup part
def get_test_db_service_key(db: Optional[Session] = None) -> Optional[str]:
    if db:
        key_from_db = _get_key_from_db(db, "TEST_DB_SERVICE")
        if key_from_db:
            return key_from_db
    return os.getenv("TEST_DB_SERVICE_API_KEY") # Fallback to env var

# --- Agent Specific Settings ---
# This dictionary holds configurations for individual agents.
AGENT_SETTINGS = {
    "MetaLearnerAgent": {
        "knowledge_file_path": "meta_learner_knowledge.json", # Filename, will be combined with KNOWLEDGE_DIR
        "default_llm_provider": "openai",
        "persist_knowledge_on_update": True,
        "default_llm_model": "gpt-3.5-turbo",
    },
    "PromptArchitectAgent": {
        "default_llm_provider": "openai",
        "default_llm_model": "gpt-3.5-turbo",
    },
    "ResultsEvaluatorAgent": {
        "default_llm_provider": "openai",
        "evaluation_llm_model": "gpt-4", # Using a more capable model for evaluation
        "fitness_score_weights": {
            "constraint_adherence": 0.6,
            "llm_quality_assessment": 0.4
        },
    },
    "StyleOptimizerAgent": {
        "default_llm_provider": "openai",
        "default_llm_model": "gpt-3.5-turbo",
    },
    "DomainExpertAgent": {
        "default_llm_provider": "openai",
        "default_llm_model": "gpt-3.5-turbo",
    },
    "PromptCriticAgent": {
        "default_llm_provider": "openai",
        "default_llm_model": "gpt-3.5-turbo",
    },
}

# Apply environment variable overrides for agent settings
def _apply_agent_env_overrides(agent_settings: dict) -> dict:
    """Override agent settings using environment variables."""
    for agent_name, settings_dict in agent_settings.items():
        prefix = agent_name.replace("Agent", "").upper()
        for key, default_val in settings_dict.items():
            env_var = f"{prefix}_{key.upper()}"
            if env_var in os.environ:
                raw_val = os.environ[env_var]
                new_val = raw_val
                try:
                    if isinstance(default_val, bool):
                        new_val = raw_val.lower() in {"1", "true", "yes"}
                    elif isinstance(default_val, int) and raw_val.isdigit():
                        new_val = int(raw_val)
                    elif isinstance(default_val, float):
                        new_val = float(raw_val)
                    elif isinstance(default_val, (dict, list)):
                        new_val = json.loads(raw_val)
                except Exception:
                    new_val = raw_val
                settings_dict[key] = new_val
    return agent_settings

AGENT_SETTINGS = _apply_agent_env_overrides(AGENT_SETTINGS)

# --- LLM Utility Settings ---
LLM_UTILS_SETTINGS = {
    "default_timeout": 60,
    "default_retries": 2,
}

# --- Logging Configuration (Simplified for now) ---
LOGGING_CONFIG = {
    "level": "DEBUG" if settings.DEBUG else "INFO",
    "format": "%(asctime)s - %(name)s - %(levelname)s - %(message)s",
}

# ensure_directories_exist() function was moved up or is handled differently if KNOWLEDGE_DIR is defined early.
# We still need to ensure KNOWLEDGE_DIR exists, this can be done at app startup.
# For now, the definition of KNOWLEDGE_DIR is at the top of the file.

def ensure_directories_exist():
    """
    Ensures that directories specified in the config (like KNOWLEDGE_DIR) exist.
    """
    if KNOWLEDGE_DIR and not os.path.exists(KNOWLEDGE_DIR):
        try:
            os.makedirs(KNOWLEDGE_DIR, exist_ok=True) # exist_ok=True avoids error if dir already exists
            print(f"Config: Created directory: {os.path.abspath(KNOWLEDGE_DIR)}")
        except OSError as e:
            print(f"Config: Error creating directory {os.path.abspath(KNOWLEDGE_DIR)}: {e}")
    else:
        if KNOWLEDGE_DIR:
            print(f"Config: Directory {os.path.abspath(KNOWLEDGE_DIR)} already exists or KNOWLEDGE_DIR is not set.")

# It's good practice to call this early, e.g., when the orchestrator starts,
# or even here, though calling it here means it runs every time config.py is imported.
# For controlled execution, call it from an application entry point.
# ensure_directories_exist()

print("PromptHelix Config: AGENT_SETTINGS and other global settings loaded.")
# To verify API keys are seen by the Settings class (optional, remove for production):
# print(f"Config - OpenAI Key Loaded via Settings: {'Yes' if settings.OPENAI_API_KEY else 'No (Check Environment Variable OPENAI_API_KEY)'}")
# print(f"Config - Anthropic Key Loaded via Settings: {'Yes' if settings.ANTHROPIC_API_KEY else 'No (Check Environment Variable ANTHROPIC_API_KEY)'}")<|MERGE_RESOLUTION|>--- conflicted
+++ resolved
@@ -51,19 +51,17 @@
     ANTHROPIC_API_KEY: str | None = os.getenv("ANTHROPIC_API_KEY")
     GOOGLE_API_KEY: str | None = os.getenv("GOOGLE_API_KEY") # For Gemini or other Google models
 
-<<<<<<< HEAD
+
     # Debug flag controls logging verbosity across the application
     DEBUG: bool = os.getenv("PROMPTHELIX_DEBUG", "false").lower() in {"1", "true", "yes"}
-=======
 
     # Optional experiment tracking integrations
     WANDB_API_KEY: str | None = os.getenv("WANDB_API_KEY")
     MLFLOW_TRACKING_URI: str | None = os.getenv("MLFLOW_TRACKING_URI")
 
     # Debug flag controlling log verbosity
-    DEBUG: bool = os.getenv("DEBUG", "false").lower() in {"1", "true", "yes"}
-
->>>>>>> 7d3d7c4c
+    #DEBUG: bool = os.getenv("DEBUG", "false").lower() in {"1", "true", "yes"}
+
 
     # Caching (e.g., Redis)
     REDIS_HOST: str = os.getenv("REDIS_HOST", "localhost")
