--- conflicted
+++ resolved
@@ -1,12 +1,9 @@
 import pytest
 from unittest.mock import patch, MagicMock
-import re # Import re for escaping
+import re  # Import re for escaping
 
 from prompthelix.utils import llm_utils
 
-<<<<<<< HEAD
-from openai import OpenAIError, APIError as OpenAPIApiError, RateLimitError as OpenAIRateLimitError, AuthenticationError as OpenAIAuthenticationError, APIConnectionError as OpenAIAPIConnectionError, InvalidRequestError as OpenAIInvalidRequestError
-=======
 from openai import (
     OpenAIError,
     APIError as OpenAPIApiError,
@@ -14,13 +11,19 @@
     AuthenticationError as OpenAIAuthenticationError,
     APIConnectionError as OpenAIAPIConnectionError,
 )
-
 try:  # pragma: no cover - depends on installed OpenAI SDK
     from openai import InvalidRequestError as OpenAIInvalidRequestError
-except Exception:  # pragma: no cover
+except ImportError:  # pragma: no cover
     from openai import BadRequestError as OpenAIInvalidRequestError
->>>>>>> e0fbbfe9
-from anthropic import AnthropicError, APIError as AnthropicAPIError, RateLimitError as AnthropicRateLimitError, AuthenticationError as AnthropicAuthenticationError, APIStatusError as AnthropicAPIStatusError, APIConnectionError as AnthropicAPIConnectionError
+
+from anthropic import (
+    AnthropicError,
+    APIError as AnthropicAPIError,
+    RateLimitError as AnthropicRateLimitError,
+    AuthenticationError as AnthropicAuthenticationError,
+    APIStatusError as AnthropicAPIStatusError,
+    APIConnectionError as AnthropicAPIConnectionError,
+)
 from google.api_core import exceptions as google_exceptions
 
 # Fixture for common prompt text
@@ -91,13 +94,9 @@
 @pytest.mark.parametrize("openai_exception, expected_error_string", [
     (OpenAIRateLimitError("rate limit", response=MagicMock(), body=None), "RATE_LIMIT_ERROR"),
     (OpenAIAuthenticationError("auth error", response=MagicMock(), body=None), "AUTHENTICATION_ERROR"),
-<<<<<<< HEAD
     (OpenAIAPIConnectionError("conn error", request=MagicMock()), "API_CONNECTION_ERROR"),
     (OpenAIInvalidRequestError("invalid req", "param", body=None), "INVALID_REQUEST_ERROR"),
-=======
-    (OpenAIAPIConnectionError(message="conn error", request=MagicMock()), "API_CONNECTION_ERROR"),
-    (OpenAIInvalidRequestError(message="invalid req", response=MagicMock(), body=None), "INVALID_REQUEST_ERROR"),
->>>>>>> e0fbbfe9
+
     (OpenAPIApiError("api error", request=MagicMock(), body=None), "API_ERROR"),
     (OpenAIError("generic openai error"), "OPENAI_ERROR"),
     (Exception("unexpected"), "UNEXPECTED_OPENAI_CALL_ERROR"),
@@ -114,19 +113,12 @@
 @patch("prompthelix.utils.llm_utils.get_anthropic_api_key", return_value="fake_key")
 @patch("prompthelix.utils.llm_utils.AnthropicClient") # Mock the aliased client
 @pytest.mark.parametrize("anthropic_exception, expected_error_string", [
-<<<<<<< HEAD
+
     (AnthropicRateLimitError("rate limit", response=MagicMock()), "RATE_LIMIT_ERROR"),
     (AnthropicAuthenticationError("auth error", response=MagicMock()), "AUTHENTICATION_ERROR"),
     (AnthropicAPIStatusError("status error", response=MagicMock(status_code=500)), "API_STATUS_ERROR"),
     (AnthropicAPIConnectionError("conn error", request=MagicMock()), "API_CONNECTION_ERROR"),
     (AnthropicAPIError("api error", request=MagicMock()), "API_ERROR"),
-=======
-    (AnthropicRateLimitError("rate limit", response=MagicMock(), body=None), "RATE_LIMIT_ERROR"),
-    (AnthropicAuthenticationError("auth error", response=MagicMock(), body=None), "AUTHENTICATION_ERROR"),
-    (AnthropicAPIStatusError("status error", response=MagicMock(status_code=500), body=None), "API_STATUS_ERROR"),
-    (AnthropicAPIConnectionError(message="conn error", request=MagicMock()), "API_CONNECTION_ERROR"),
-    (AnthropicAPIError("api error", request=MagicMock(), body=None), "API_ERROR"),
->>>>>>> e0fbbfe9
     (AnthropicError("generic anthropic error"), "ANTHROPIC_ERROR"),
     (Exception("unexpected"), "UNEXPECTED_ANTHROPIC_CALL_ERROR"),
 ])
