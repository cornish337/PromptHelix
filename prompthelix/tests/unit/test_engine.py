--- conflicted
+++ resolved
@@ -1,5 +1,5 @@
 import unittest
-<<<<<<< HEAD
+
 import uuid
 import copy
 from prompthelix.genetics.engine import PromptChromosome
@@ -127,432 +127,7 @@
         self.assertIn(f"genes={self.genes1!r}", chromosome_repr, "__repr__ should include repr of genes.")
         self.assertIn(f"fitness_score={self.fitness1:.4f}", chromosome_repr, "__repr__ should include formatted fitness.")
         self.assertTrue(chromosome_repr.endswith(")"), "__repr__ should end with a parenthesis.")
-=======
-from unittest.mock import patch
-import random
-import string
 
-from prompthelix.genetics.engine import PromptChromosome, GeneticOperators, PopulationManager, FitnessEvaluator
-
-class TestPromptChromosome(unittest.TestCase):
-    """Test suite for the PromptChromosome class."""
-
-    def test_chromosome_creation(self):
-        """Test basic creation of a PromptChromosome."""
-        gene_string = "testgene"
-        chromosome = PromptChromosome(genes=gene_string)
-        self.assertIsNotNone(chromosome)
-        self.assertEqual(chromosome.genes, gene_string)
-        self.assertEqual(chromosome.fitness_score, 0) # Fitness is 0 before calculate_fitness
-
-    def test_str_representation(self):
-        """Test the string representation of a chromosome."""
-        gene_string = "testgene"
-        chromosome = PromptChromosome(genes=gene_string)
-        self.assertEqual(str(chromosome), gene_string)
-
-    def test_calculate_fitness(self):
-        """Test the calculate_fitness method."""
-        gene_string = "abc"
-        chromosome = PromptChromosome(genes=gene_string)
-        
-        # Fitness should be 0 initially
-        self.assertEqual(chromosome.fitness_score, 0)
-        
-        returned_fitness = chromosome.calculate_fitness()
-        
-        # Assert fitness_score attribute is updated
-        self.assertEqual(chromosome.fitness_score, len(gene_string))
-        # Assert the method returns the calculated fitness
-        self.assertEqual(returned_fitness, len(gene_string))
-
-        gene_string_empty = ""
-        chromosome_empty = PromptChromosome(genes=gene_string_empty)
-        returned_fitness_empty = chromosome_empty.calculate_fitness()
-        self.assertEqual(chromosome_empty.fitness_score, 0)
-        self.assertEqual(returned_fitness_empty, 0)
-
-
-class TestGeneticOperators(unittest.TestCase):
-    """Test suite for the GeneticOperators class."""
-
-    def setUp(self):
-        self.operators = GeneticOperators()
-        self.sample_population = [
-            PromptChromosome("short"),      # fitness 5
-            PromptChromosome("mediumsize"), # fitness 10
-            PromptChromosome("verylonggene") # fitness 12
-        ]
-        # Calculate fitness for the sample population
-        for chrom in self.sample_population:
-            chrom.calculate_fitness()
-
-    def test_selection(self):
-        """Test the selection operator."""
-        num_parents = 2
-        selected_parents = self.operators.selection(self.sample_population, num_parents)
-        
-        self.assertEqual(len(selected_parents), num_parents)
-        # Parents should be sorted by fitness, highest first
-        self.assertEqual(selected_parents[0].genes, "verylonggene")
-        self.assertEqual(selected_parents[1].genes, "mediumsize")
-
-    @patch('random.randint')
-    def test_crossover(self, mock_randint):
-        """Test the crossover operator with a mocked crossover point."""
-        parent1 = PromptChromosome("parentone") # len 9
-        parent2 = PromptChromosome("parenttwo") # len 9
-        
-        # Mock random.randint to return a fixed crossover point
-        # Let's say crossover point is 4 (index for 'n' in parentone)
-        mock_randint.return_value = 4 
-        
-        offspring = self.operators.crossover(parent1, parent2)
-        
-        self.assertIsInstance(offspring, PromptChromosome)
-        self.assertEqual(offspring.genes, "pare" + "nttwo") # "parentone"[:4] + "parenttwo"[4:]
-        self.assertEqual(offspring.fitness_score, 0) # Fitness not calculated yet
-
-        # Test with different lengths (though current implementation might not handle it well, test it)
-        parent3 = PromptChromosome("shortp") # len 6
-        parent4 = PromptChromosome("verylongparent") # len 14
-        mock_randint.return_value = 3 # crossover at "sho"
-        offspring2 = self.operators.crossover(parent3, parent4)
-        self.assertEqual(offspring2.genes, "sho" + "ylongparent")
-
-
-    @patch('random.choice')
-    @patch('random.random')
-    def test_mutate(self, mock_random_random, mock_random_choice):
-        """Test the mutation operator."""
-        chromosome = PromptChromosome("testmutate")
-        original_genes = chromosome.genes
-        gene_list = list(original_genes)
-
-        # Test with mutation_rate = 1.0 (guaranteed mutation)
-        mock_random_random.return_value = 0.0 # Ensures random.random() < mutation_rate is true
-        mock_random_choice.return_value = 'X' # Mutate to 'X'
-        
-        mutated_chromosome_guaranteed = self.operators.mutate(PromptChromosome(original_genes), mutation_rate=1.0)
-        # Check if all characters are 'X' as per mock_random_choice
-        self.assertEqual(mutated_chromosome_guaranteed.genes, 'X' * len(original_genes))
-
-        # Test with mutation_rate = 0.0 (no mutation)
-        # No need to mock random.random or random.choice here as the condition random.random() < 0.0 will always be false
-        mutated_chromosome_none = self.operators.mutate(PromptChromosome(original_genes), mutation_rate=0.0)
-        self.assertEqual(mutated_chromosome_none.genes, original_genes)
-
-        # Test partial mutation
-        chromosome_partial = PromptChromosome("abc")
-        # Let's say only the first char mutates
-        # random.random() calls: 0.0 (mutate), 0.5 (no), 0.5 (no)
-        # random.choice() call: 'Z'
-        mock_random_random.side_effect = [0.01, 0.5, 0.5] # First mutates, others don't for rate 0.1
-        mock_random_choice.return_value = 'Z'
-        
-        mutated_partial = self.operators.mutate(chromosome_partial, mutation_rate=0.1)
-        self.assertEqual(mutated_partial.genes[0], 'Z')
-        self.assertEqual(mutated_partial.genes[1:], "bc")
-
-
-class TestPopulationManager(unittest.TestCase):
-    """Test suite for the PopulationManager class."""
-
-    def setUp(self):
-        self.params = {
-            "population_size": 10,
-            "gene_pool_characters": "abc",
-            "gene_length": 5,
-            "mutation_rate": 0.1,
-            "num_parents_for_selection": 4
-        }
-        self.manager = PopulationManager(**self.params)
-
-    def test_initialize_population(self):
-        """Test population initialization."""
-        self.manager.initialize_population()
-        
-        self.assertEqual(len(self.manager.population), self.params["population_size"])
-        for chromosome in self.manager.population:
-            self.assertIsInstance(chromosome, PromptChromosome)
-            self.assertEqual(len(chromosome.genes), self.params["gene_length"])
-            # Fitness should be calculated and equal to gene_length for this simple fitness function
-            self.assertEqual(chromosome.fitness_score, self.params["gene_length"])
-            for gene_char in chromosome.genes:
-                self.assertIn(gene_char, self.params["gene_pool_characters"])
-
-    @patch.object(GeneticOperators, 'selection')
-    @patch.object(GeneticOperators, 'crossover')
-    @patch.object(GeneticOperators, 'mutate')
-    def test_evolve_population(self, mock_mutate, mock_crossover, mock_selection):
-        """Test population evolution process."""
-        self.manager.initialize_population()
-        initial_population_size = len(self.manager.population)
-
-        # Mock the genetic operators to return predictable results
-        # Create dummy chromosomes for mocking
-        dummy_parent = PromptChromosome("parent")
-        dummy_parent.calculate_fitness()
-        dummy_offspring_before_mutation = PromptChromosome("crssovr")
-        dummy_offspring_after_mutation = PromptChromosome("mutated")
-        dummy_offspring_after_mutation.calculate_fitness() # Ensure fitness is calculated
-
-        mock_selection.return_value = [dummy_parent] * self.params["num_parents_for_selection"]
-        mock_crossover.return_value = dummy_offspring_before_mutation
-        mock_mutate.return_value = dummy_offspring_after_mutation
-        
-        self.manager.evolve_population()
-        
-        self.assertEqual(len(self.manager.population), initial_population_size)
-        self.assertEqual(self.manager.generation_number, 1)
-        
-        # Check if operators were called
-        mock_selection.assert_called_once()
-        # Crossover and mutate are called population_size times in the loop
-        self.assertEqual(mock_crossover.call_count, self.params["population_size"])
-        self.assertEqual(mock_mutate.call_count, self.params["population_size"])
-
-        # Check if fitness is calculated for new offspring
-        for chrom in self.manager.population:
-            self.assertEqual(chrom.genes, "mutated") # All offspring are the same due to mock
-            self.assertEqual(chrom.fitness_score, len("mutated"))
-
-
-    def test_get_fittest_individual(self):
-        """Test retrieving the fittest individual from the population."""
-        self.manager.initialize_population() # Populates with genes of length 5, fitness 5
-        
-        # Manually add a fitter individual
-        fitter_gene = "abcdef" # fitness 6
-        fittest_chromosome = PromptChromosome(fitter_gene)
-        fittest_chromosome.calculate_fitness()
-        self.manager.population.append(fittest_chromosome)
-        
-        # Manually add a less fit individual
-        less_fit_gene = "abc" # fitness 3
-        less_fit_chromosome = PromptChromosome(less_fit_gene)
-        less_fit_chromosome.calculate_fitness()
-        self.manager.population.append(less_fit_chromosome)
-
-        retrieved_fittest = self.manager.get_fittest_individual()
-        self.assertEqual(retrieved_fittest.genes, fitter_gene)
-        self.assertEqual(retrieved_fittest.fitness_score, len(fitter_gene))
-
-        # Test with an empty population (should ideally not happen, but good to check)
-        self.manager.population = []
-        with self.assertRaises(IndexError): # Or handle gracefully in get_fittest_individual
-            self.manager.get_fittest_individual()
-        
-        # Test with population having one individual
-        self.manager.population = [fittest_chromosome]
-        retrieved_single = self.manager.get_fittest_individual()
-        self.assertEqual(retrieved_single.genes, fitter_gene)
-
-
-class TestFitnessEvaluator(unittest.TestCase):
-    """Test suite for the FitnessEvaluator class."""
-
-    def setUp(self):
-        self.evaluator = FitnessEvaluator()
-
-    def test_evaluate_basic_score(self):
-        """Test basic score calculation (just length)."""
-        genes = "test"
-        chromosome = PromptChromosome(genes)
-        expected_score = float(len(genes))
-        
-        score = self.evaluator.evaluate(chromosome)
-        
-        self.assertEqual(score, expected_score)
-        self.assertEqual(chromosome.fitness_score, expected_score)
-
-    def test_evaluate_with_char_bonuses(self):
-        """Test score calculation with character bonuses."""
-        genes = "lazy fox" # x, z
-        chromosome = PromptChromosome(genes)
-        expected_score = float(len(genes)) + 5.0 (for 'x') + 5.0 (for 'z')
-        
-        score = self.evaluator.evaluate(chromosome)
-        
-        self.assertEqual(score, expected_score)
-        self.assertEqual(chromosome.fitness_score, expected_score)
-
-    def test_evaluate_with_keyword_bonuses(self):
-        """Test score calculation with keyword bonuses."""
-        genes = "my prompthelix project" # prompt, helix
-        chromosome = PromptChromosome(genes)
-        expected_score = float(len(genes)) + 10.0 (for 'helix') + 8.0 (for 'prompt')
-        
-        score = self.evaluator.evaluate(chromosome)
-        
-        self.assertEqual(score, expected_score)
-        self.assertEqual(chromosome.fitness_score, expected_score)
-
-    def test_evaluate_all_bonuses(self):
-        """Test score calculation with all types of bonuses."""
-        genes = "quiz helix prompt" # q, z, helix, prompt
-        chromosome = PromptChromosome(genes)
-        expected_score = float(len(genes)) + 5.0 (for 'q') + 5.0 (for 'z') + 10.0 (for 'helix') + 8.0 (for 'prompt')
-        
-        score = self.evaluator.evaluate(chromosome)
-        
-        self.assertEqual(score, expected_score)
-        self.assertEqual(chromosome.fitness_score, expected_score)
-
-    def test_evaluate_case_insensitivity(self):
-        """Test that bonuses are case-insensitive."""
-        genes = "QuIz HeLiX pRoMpT"
-        chromosome = PromptChromosome(genes)
-        expected_score = float(len(genes)) + 5.0 (for 'q') + 5.0 (for 'z') + 10.0 (for 'helix') + 8.0 (for 'prompt')
-        score = self.evaluator.evaluate(chromosome)
-        self.assertEqual(score, expected_score)
-
-
-class TestPopulationManager(unittest.TestCase):
-    """Test suite for the PopulationManager class."""
-
-    def setUp(self):
-        self.base_params = {
-            "population_size": 10,
-            "gene_pool_characters": "abcxyzprompthelix", # Ensure bonus chars are possible
-            "gene_length": 15, # Long enough for keywords
-            "mutation_rate": 0.1,
-            "num_parents_for_selection": 4
-        }
-        # Manager without external evaluator
-        self.manager_default_fitness = PopulationManager(**self.base_params)
-        
-        # Manager with external evaluator
-        self.fitness_evaluator = FitnessEvaluator()
-        self.manager_with_evaluator = PopulationManager(**self.base_params, fitness_evaluator=self.fitness_evaluator)
-
-
-    def test_initialize_population_default_fitness(self):
-        """Test population initialization using default chromosome.calculate_fitness()."""
-        self.manager_default_fitness.initialize_population()
-        
-        self.assertEqual(len(self.manager_default_fitness.population), self.base_params["population_size"])
-        for chromosome in self.manager_default_fitness.population:
-            self.assertIsInstance(chromosome, PromptChromosome)
-            self.assertEqual(len(chromosome.genes), self.base_params["gene_length"])
-            # Fitness should be calculated by PromptChromosome.calculate_fitness()
-            self.assertEqual(chromosome.fitness_score, float(len(chromosome.genes)))
-            for gene_char in chromosome.genes:
-                self.assertIn(gene_char, self.base_params["gene_pool_characters"])
-
-    def test_initialize_population_with_evaluator(self):
-        """Test population initialization using the external FitnessEvaluator."""
-        self.manager_with_evaluator.initialize_population()
-        
-        self.assertEqual(len(self.manager_with_evaluator.population), self.base_params["population_size"])
-        # Check at least one chromosome to see if FitnessEvaluator was likely used
-        # This is probabilistic but simpler than mocking gene generation for specific bonuses
-        found_bonus_score = False
-        for chromosome in self.manager_with_evaluator.population:
-            self.assertIsInstance(chromosome, PromptChromosome)
-            self.assertEqual(len(chromosome.genes), self.base_params["gene_length"])
-            # Fitness should be calculated by FitnessEvaluator
-            # It's hard to predict exact score without knowing the genes,
-            # but if it has bonus characters/keywords, it should be > len(genes)
-            expected_eval_score = self.fitness_evaluator.evaluate(PromptChromosome(chromosome.genes)) # Recalculate to compare
-            self.assertEqual(chromosome.fitness_score, expected_eval_score)
-            if chromosome.fitness_score > len(chromosome.genes):
-                found_bonus_score = True
-        
-        # Given the gene pool, it's highly probable some chromosomes get bonuses
-        # If gene_length is small or pool is limited, this might need adjustment
-        self.assertTrue(found_bonus_score, "Expected at least one chromosome to have a bonus-affected score by FitnessEvaluator.")
-
-
-    @patch.object(GeneticOperators, 'selection')
-    @patch.object(GeneticOperators, 'crossover')
-    @patch.object(GeneticOperators, 'mutate')
-    def test_evolve_population_default_fitness(self, mock_mutate, mock_crossover, mock_selection):
-        """Test population evolution with default fitness calculation."""
-        self.manager_default_fitness.initialize_population()
-        initial_population_size = len(self.manager_default_fitness.population)
-
-        dummy_parent = PromptChromosome("parentgenes")
-        dummy_parent.calculate_fitness()
-        dummy_offspring_before_mutation = PromptChromosome("crossovergenes")
-        dummy_offspring_after_mutation = PromptChromosome("mutatedgenes")
-        # Fitness calculated by PromptChromosome.calculate_fitness()
-        dummy_offspring_after_mutation.calculate_fitness() 
-
-        mock_selection.return_value = [dummy_parent] * self.base_params["num_parents_for_selection"]
-        mock_crossover.return_value = dummy_offspring_before_mutation
-        mock_mutate.return_value = dummy_offspring_after_mutation
-        
-        self.manager_default_fitness.evolve_population()
-        
-        self.assertEqual(len(self.manager_default_fitness.population), initial_population_size)
-        self.assertEqual(self.manager_default_fitness.generation_number, 1)
-        
-        for chrom in self.manager_default_fitness.population:
-            self.assertEqual(chrom.genes, "mutatedgenes")
-            self.assertEqual(chrom.fitness_score, len("mutatedgenes")) # Default fitness
-
-    @patch.object(GeneticOperators, 'selection')
-    @patch.object(GeneticOperators, 'crossover')
-    @patch.object(GeneticOperators, 'mutate')
-    def test_evolve_population_with_evaluator(self, mock_mutate, mock_crossover, mock_selection):
-        """Test population evolution with external FitnessEvaluator."""
-        self.manager_with_evaluator.initialize_population() # Uses evaluator
-        initial_population_size = len(self.manager_with_evaluator.population)
-
-        dummy_parent = PromptChromosome("parentgenesXQZ") # Contains bonus chars
-        self.fitness_evaluator.evaluate(dummy_parent) # Evaluated by FitnessEvaluator
-
-        dummy_offspring_before_mutation = PromptChromosome("crossoverPROMPT") # Contains bonus word
-        dummy_offspring_after_mutation = PromptChromosome("mutatedHELIX")    # Contains bonus word
-        # Fitness will be calculated by FitnessEvaluator inside evolve_population
-
-        mock_selection.return_value = [dummy_parent] * self.base_params["num_parents_for_selection"]
-        mock_crossover.return_value = dummy_offspring_before_mutation
-        mock_mutate.return_value = dummy_offspring_after_mutation
-        
-        self.manager_with_evaluator.evolve_population()
-        
-        self.assertEqual(len(self.manager_with_evaluator.population), initial_population_size)
-        self.assertEqual(self.manager_with_evaluator.generation_number, 1)
-        
-        expected_fitness_for_mutated_helix = self.fitness_evaluator.evaluate(PromptChromosome("mutatedHELIX"))
-        for chrom in self.manager_with_evaluator.population:
-            self.assertEqual(chrom.genes, "mutatedHELIX")
-            # Fitness should reflect FitnessEvaluator's calculation
-            self.assertEqual(chrom.fitness_score, expected_fitness_for_mutated_helix)
-
-
-    def test_get_fittest_individual(self):
-        """Test retrieving the fittest individual from the population (applies to both managers)."""
-        # This test uses the default fitness for simplicity, but logic is same for manager_with_evaluator
-        # as get_fittest_individual only sorts based on pre-calculated fitness_score
-        self.manager_default_fitness.initialize_population() 
-        
-        fitter_gene = "abcdef" 
-        fittest_chromosome = PromptChromosome(fitter_gene)
-        fittest_chromosome.calculate_fitness() # Default fitness
-        self.manager_default_fitness.population.append(fittest_chromosome)
-        
-        less_fit_gene = "abc" 
-        less_fit_chromosome = PromptChromosome(less_fit_gene)
-        less_fit_chromosome.calculate_fitness() # Default fitness
-        self.manager_default_fitness.population.append(less_fit_chromosome)
-
-        retrieved_fittest = self.manager_default_fitness.get_fittest_individual()
-        self.assertEqual(retrieved_fittest.genes, fitter_gene)
-
-        # Test with an empty population
-        self.manager_default_fitness.population = []
-        with self.assertRaises(IndexError):
-            self.manager_default_fitness.get_fittest_individual()
-        
-        # Test with population having one individual
-        self.manager_default_fitness.population = [fittest_chromosome]
-        retrieved_single = self.manager_default_fitness.get_fittest_individual()
-        self.assertEqual(retrieved_single.genes, fitter_gene)
-
->>>>>>> 29b8d12c
 
 if __name__ == '__main__':
     unittest.main()