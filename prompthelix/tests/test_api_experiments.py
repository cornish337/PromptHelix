from fastapi.testclient import TestClient
import pytest
<<<<<<< HEAD
from fastapi.testclient import TestClient

=======
>>>>>>> e13fcb5a
from unittest.mock import patch, MagicMock
from fastapi.testclient import TestClient # Import TestClient
from prompthelix.enums import ExecutionMode
from prompthelix import schemas # Moved import here
from prompthelix.genetics.engine import PromptChromosome # Not strictly needed if using MagicMock without spec for return
# from prompthelix.schemas import PromptVersion # Not strictly needed for these tests if just checking status and basic fields

# client will be provided by the test_client fixture from conftest.py

# Store ID of a prompt created for testing experiment association
shared_prompt_id_for_experiment_test = None

def test_create_prompt_for_experiment_tests(test_client: TestClient):
    """Helper to create a prompt to be used as a parent in another test."""
    global shared_prompt_id_for_experiment_test
    response = test_client.post(
        "/api/prompts",
        json={"name": "Experiment Parent Prompt", "description": "Prompt for GA experiment to attach to"},
    )
    assert response.status_code == 200
    data = response.json()
    shared_prompt_id_for_experiment_test = data["id"]
    assert shared_prompt_id_for_experiment_test is not None

def test_run_ga_experiment_new_prompt(test_client: TestClient):
    experiment_params = {
        "task_description": "Generate a short story about a robot learning to paint.",
        "keywords": ["robot", "art", "creativity"],
        "num_generations": 1, # Keep low for faster tests
        "population_size": 2, # Keep low for faster tests
        "elitism_count": 1,   # Keep low for faster tests
        "prompt_name": "GA Test - New Prompt",
        "prompt_description": "Result of a GA experiment creating a new prompt.",
        "execution_mode": ExecutionMode.REAL.value # Added
    }
    response = test_client.post("/api/experiments/run-ga", json=experiment_params)

    assert response.status_code == 200, f"API call failed: {response.text}"
    data = response.json()

    assert "id" in data # PromptVersion ID
    assert data["content"] # Check that some content was generated
    assert "fitness_score" in data # Even if None, key should be there
    assert "parameters_used" in data

    # Check if parameters_used reflect input, excluding association fields
    params_in_response = data["parameters_used"]
    assert params_in_response["task_description"] == experiment_params["task_description"]
    assert params_in_response["keywords"] == experiment_params["keywords"]
    assert params_in_response["num_generations"] == experiment_params["num_generations"]
    # ... other params as needed

    # Verify the new prompt was created (by checking its name in the version's parent prompt)
    new_prompt_id = data["prompt_id"]
    prompt_response = test_client.get(f"/api/prompts/{new_prompt_id}")
    assert prompt_response.status_code == 200
    prompt_data = prompt_response.json()
    assert prompt_data["name"] == experiment_params["prompt_name"]
    assert len(prompt_data["versions"]) == 1 # Should have one version, the result

def test_run_ga_experiment_existing_prompt(test_client: TestClient):
    assert shared_prompt_id_for_experiment_test is not None, "Parent prompt ID for experiment not set."

    created_prompt = crud.get_prompt(db_session, prompt_id=result_version_data["prompt_id"])
    assert created_prompt is not None
    assert created_prompt.name == experiment_payload["prompt_name"]
    assert created_prompt.description == experiment_payload["prompt_description"]

    # Refresh the created_prompt to load its versions relationship
    db_session.refresh(created_prompt)

    # Find the created version within the prompt's versions list
    created_version = None
    for v in created_prompt.versions:
        if v.id == result_version_data["id"]:
            created_version = v
            break

    assert created_version is not None, "Newly created version not found in prompt's versions list"
    assert created_version.prompt_id == created_prompt.id
    assert created_version.content == result_version_data["content"]
    assert created_version.fitness_score == result_version_data["fitness_score"]
    assert created_version.parameters_used["keywords"] == experiment_payload["keywords"]

def test_run_experiment_associates_with_existing_prompt(test_client: TestClient, experiment_prompt): # Removed db_session
    # experiment_prompt fixture now provides the parent_prompt_id
    parent_prompt_id = experiment_prompt
    # Need to import schemas here or at the top of the file if not already present
    # from prompthelix import schemas # Make sure schemas is imported # Moved to top

    experiment_payload_existing = {
        "task_description": "Generate a haiku about nature",
        "keywords": ["nature", "haiku", "serenity"],
        "num_generations": 1,
        "population_size": 2,
        "elitism_count": 1,
        "parent_prompt_id": parent_prompt_id, # Use the ID from the fixture
        "execution_mode": ExecutionMode.REAL.value
    }

    response = test_client.post("/api/experiments/run-ga", json=experiment_payload_existing) # Corrected variable name
    assert response.status_code == 200, f"API call failed: {response.text}"
    data = response.json()

    assert "id" in data
    assert data["content"]
    assert "fitness_score" in data
    assert data["prompt_id"] == parent_prompt_id # Check against the fixture ID

    # Verify the version was added to the existing prompt
    prompt_response = test_client.get(f"/api/prompts/{parent_prompt_id}")
    assert prompt_response.status_code == 200
    prompt_data = prompt_response.json()

    found_new_version = False
    for v in prompt_data["versions"]:
        if v["id"] == data["id"]:
            found_new_version = True
            break
    assert found_new_version, "New version from experiment not found in parent prompt's versions list."


def test_run_ga_experiment_invalid_parent_prompt(test_client: TestClient): # Added TestClient type hint
    invalid_prompt_id = 999999
    experiment_params = {
        "task_description": "Test with invalid parent.",
        "keywords": ["test"],
        "num_generations": 1, "population_size": 2, "elitism_count": 1,
        "parent_prompt_id": invalid_prompt_id,
        "execution_mode": ExecutionMode.REAL.value # Added
    }
    response = test_client.post("/api/experiments/run-ga", json=experiment_params)
    assert response.status_code == 404 # Expect Not Found for parent_prompt_id
    # Ensure the error message is somewhat informative if possible
    error_data = response.json()
    assert "detail" in error_data
    assert str(invalid_prompt_id) in error_data["detail"]
    assert "not found" in error_data["detail"].lower()

# It might be good to also test the case where main_ga_loop returns None or not a PromptChromosome
# This would require mocking main_ga_loop within the API route, which is more involved.
# For now, assume main_ga_loop behaves as expected (returns PromptChromosome or raises error).

# Cleanup the prompt created for experiment tests
# This is tricky with Pytest's execution order if not using explicit ordering plugins.
# A fixture with finalizer could also do this, or a separate cleanup script/test.
# For now, this test will run last if named appropriately or if it's the last one defined.
# However, pytest doesn't guarantee order by default.
# A better way is to use pytest-ordering or specific fixtures for setup/teardown of this shared resource.

# @pytest.mark.run(after='test_run_ga_experiment_existing_prompt') # Example if using pytest-ordering
# def test_cleanup_experiment_parent_prompt(test_client: TestClient): # TestClient type hint removed for consistency
# This test is no longer needed as the fixture handles cleanup.
# If a specific test for cleanup operation is desired, it should be designed differently,
# perhaps by creating a prompt and then immediately trying to delete it.
# For now, commenting out as its original purpose is covered by the fixture.
# pass


# New tests with mocked main_ga_loop
@patch('prompthelix.api.routes.main_ga_loop')
def test_run_ga_experiment_api_test_mode(mock_main_ga_loop, test_client: TestClient):
    # Configure mock_main_ga_loop to return a mock PromptChromosome
    mock_chromosome = MagicMock(spec=PromptChromosome)
    mock_chromosome.to_prompt_string.return_value = "Test prompt content from TEST mode"
    mock_chromosome.fitness_score = 0.95
    mock_main_ga_loop.return_value = mock_chromosome

    payload = {
        "task_description": "API Test task for TEST mode",
        "keywords": ["api", "test", "mock"],
        "num_generations": 1, # These params will be passed to the mocked loop
        "population_size": 2,
        "elitism_count": 1,
        "prompt_name": "Test API Prompt (TEST mode)", # Create a new prompt
        "execution_mode": ExecutionMode.TEST.value
    }
    response = test_client.post("/api/experiments/run-ga", json=payload)

    assert response.status_code == 200, f"API call failed: {response.text}"
    response_data = response.json()
    assert response_data["content"] == "Test prompt content from TEST mode"
    assert response_data["fitness_score"] == 0.95

    # Check that main_ga_loop was called with the correct execution_mode
    mock_main_ga_loop.assert_called_once()
    args, kwargs = mock_main_ga_loop.call_args
    assert kwargs.get('execution_mode') == ExecutionMode.TEST
    assert kwargs.get('task_desc') == payload["task_description"]
    # db_session_for_tests fixture is not explicitly used here as CRUD operations are within the endpoint.
    # If direct DB verification were needed here, it would be passed.

@patch('prompthelix.api.routes.main_ga_loop')
def test_run_ga_experiment_api_real_mode_mocked_loop(mock_main_ga_loop, test_client: TestClient): # Added TestClient type hint
    # Configure mock_main_ga_loop for REAL mode specifics if any
    mock_chromosome = MagicMock(spec=PromptChromosome)
    mock_chromosome.to_prompt_string.return_value = "Real prompt content from REAL mode mock"
    mock_chromosome.fitness_score = 0.88
    mock_main_ga_loop.return_value = mock_chromosome

    payload = {
        "task_description": "API Test task for REAL mode (mocked loop)",
        "keywords": ["api", "real", "mock"],
        "num_generations": 1,
        "population_size": 2,
        "elitism_count": 1,
        "prompt_name": "Test API Prompt (REAL mode - mocked)",
        "execution_mode": ExecutionMode.REAL.value
    }
    response = test_client.post("/api/experiments/run-ga", json=payload)

    assert response.status_code == 200, f"API call failed: {response.text}"
    response_data = response.json()
    assert response_data["content"] == "Real prompt content from REAL mode mock"
    assert response_data["fitness_score"] == 0.88

    # Check that main_ga_loop was called with the correct execution_mode
    mock_main_ga_loop.assert_called_once()
    args, kwargs = mock_main_ga_loop.call_args
    assert kwargs.get('execution_mode') == ExecutionMode.REAL
    assert kwargs.get('keywords') == payload["keywords"]<|MERGE_RESOLUTION|>--- conflicted
+++ resolved
@@ -1,10 +1,7 @@
 from fastapi.testclient import TestClient
 import pytest
-<<<<<<< HEAD
 from fastapi.testclient import TestClient
 
-=======
->>>>>>> e13fcb5a
 from unittest.mock import patch, MagicMock
 from fastapi.testclient import TestClient # Import TestClient
 from prompthelix.enums import ExecutionMode
