from fastapi import APIRouter, Depends, HTTPException, status
from fastapi.security import OAuth2PasswordBearer, OAuth2PasswordRequestForm
from sqlalchemy.orm import Session as DbSession # Use DbSession for type hinting
from sqlalchemy.exc import IntegrityError
from typing import List, Optional
from datetime import datetime, timedelta
import secrets

from prompthelix.database import get_db
from prompthelix.api import crud
from prompthelix import schemas

from prompthelix.models.user_models import User as UserModel # For get_current_user return type
from prompthelix.utils import llm_utils
from prompthelix.orchestrator import main_ga_loop
from prompthelix.genetics.engine import PromptChromosome


# Import services (individual functions, not classes, based on previous service structure)
from prompthelix.services import user_service, performance_service
# PromptService is a class, so it's used via crud.py which instantiates it.

router = APIRouter()

# --- Authentication Setup ---
oauth2_scheme = OAuth2PasswordBearer(tokenUrl="/auth/token")

async def get_current_user(token: str = Depends(oauth2_scheme), db: DbSession = Depends(get_db)) -> UserModel:
    db_session = user_service.get_session_by_token(db, session_token=token)
    if not db_session:
        raise HTTPException(
            status_code=status.HTTP_401_UNAUTHORIZED,
            detail="Invalid authentication credentials",
            headers={"WWW-Authenticate": "Bearer"},
        )
    if db_session.expires_at < datetime.utcnow():
        user_service.delete_session(db, session_token=token) # Clean up expired session
        raise HTTPException(
            status_code=status.HTTP_401_UNAUTHORIZED,
            detail="Session expired",
            headers={"WWW-Authenticate": "Bearer"},
        )
    user = user_service.get_user(db, user_id=db_session.user_id)
    if user is None:
        raise HTTPException(
            status_code=status.HTTP_401_UNAUTHORIZED,
            detail="User not found for session",
            headers={"WWW-Authenticate": "Bearer"},
        )
    return user

# --- User Management Routes ---
@router.post("/users/", response_model=schemas.User, status_code=status.HTTP_201_CREATED, tags=["Users"], summary="Create a new user", description="Registers a new user in the system.")
def create_user_route(user_data: schemas.UserCreate, db: DbSession = Depends(get_db)):
    existing_user = user_service.get_user_by_username(db, username=user_data.username)
    if existing_user:
        raise HTTPException(status_code=status.HTTP_400_BAD_REQUEST, detail="Username already registered")
    existing_email = user_service.get_user_by_email(db, email=user_data.email)
    if existing_email:
        raise HTTPException(status_code=status.HTTP_400_BAD_REQUEST, detail="Email already registered")
    try:
        return user_service.create_user(db=db, user_create=user_data)
    except IntegrityError: # Should be caught by above checks, but as a safeguard
        raise HTTPException(status_code=status.HTTP_400_BAD_REQUEST, detail="Username or email already exists")

@router.post("/auth/token", response_model=schemas.Token, tags=["Authentication"], summary="User login", description="Authenticates a user and returns an access token.")
async def login_for_access_token(form_data: OAuth2PasswordRequestForm = Depends(), db: DbSession = Depends(get_db)):
    user = user_service.get_user_by_username(db, username=form_data.username)
    if not user or not user_service.verify_password(form_data.password, user.hashed_password):
        raise HTTPException(
            status_code=status.HTTP_401_UNAUTHORIZED,
            detail="Incorrect username or password",
            headers={"WWW-Authenticate": "Bearer"},
        )
    from prompthelix.config import settings
    session = user_service.create_session(
        db,
        user_id=user.id,
        expires_delta_minutes=settings.DEFAULT_SESSION_EXPIRE_MINUTES,
    )
    return {"access_token": session.session_token, "token_type": "bearer"}

@router.post("/auth/logout", tags=["Authentication"], summary="User logout", description="Logs out the current user by invalidating their session token.")
async def logout(current_user: UserModel = Depends(get_current_user), token: str = Depends(oauth2_scheme), db: DbSession = Depends(get_db)):
    # The token is implicitly the one used by get_current_user
    deleted = user_service.delete_session(db=db, session_token=token)
    if deleted:
        return {"message": "Successfully logged out"}
    # If get_current_user passed, session must have been valid.
    # This path (deleted=False) should ideally not be reached if token was valid.
    raise HTTPException(status_code=status.HTTP_500_INTERNAL_SERVER_ERROR, detail="Could not log out")


@router.get("/users/me", response_model=schemas.User, tags=["Users"], summary="Get current user", description="Retrieves the details of the currently authenticated user.")
async def read_users_me(current_user: UserModel = Depends(get_current_user)):
    return current_user

# --- Prompt Routes (Verified, using CRUD layer which delegates to PromptService) ---
@router.post("/api/prompts", response_model=schemas.Prompt, tags=["Prompts"], summary="Create a new prompt", description="Creates a new prompt for the authenticated user.")
def create_prompt_route(
    prompt: schemas.PromptCreate,
    db: DbSession = Depends(get_db),
    current_user: UserModel = Depends(get_current_user),
):
    return crud.create_prompt(db=db, prompt=prompt, owner_id=current_user.id)

@router.get("/api/prompts", response_model=List[schemas.Prompt], tags=["Prompts"], summary="List all prompts", description="Retrieves a list of all prompts, with optional pagination.")
def read_prompts_route(skip: int = 0, limit: int = 100, db: DbSession = Depends(get_db)):
    prompts = crud.get_prompts(db, skip=skip, limit=limit)
    return prompts

@router.get("/api/prompts/{prompt_id}", response_model=schemas.Prompt, tags=["Prompts"], summary="Get a specific prompt", description="Retrieves a single prompt by its ID.")
def read_prompt_route(prompt_id: int, db: DbSession = Depends(get_db)):
    db_prompt = crud.get_prompt(db, prompt_id=prompt_id)
    if db_prompt is None:
        raise HTTPException(status_code=404, detail="Prompt not found")
    return db_prompt

@router.put("/api/prompts/{prompt_id}", response_model=schemas.Prompt, tags=["Prompts"], summary="Update a prompt", description="Updates an existing prompt by its ID. User must be the owner.")
def update_prompt_route(prompt_id: int, prompt_update_data: schemas.PromptUpdate, db: DbSession = Depends(get_db), current_user: UserModel = Depends(get_current_user)):
    db_prompt_existing = crud.get_prompt(db, prompt_id=prompt_id)
    if db_prompt_existing is None:
        raise HTTPException(status_code=404, detail="Prompt not found")
    if db_prompt_existing.owner_id != current_user.id:
        raise HTTPException(status_code=403, detail="Not authorized to modify this prompt")
    db_prompt = crud.update_prompt(db, prompt_id=prompt_id, prompt_update=prompt_update_data)
    return db_prompt

@router.delete("/api/prompts/{prompt_id}", response_model=schemas.Prompt, tags=["Prompts"], summary="Delete a prompt", description="Deletes a prompt by its ID. User must be the owner.")
def delete_prompt_route(prompt_id: int, db: DbSession = Depends(get_db), current_user: UserModel = Depends(get_current_user)):
    db_prompt_existing = crud.get_prompt(db, prompt_id=prompt_id)
    if db_prompt_existing is None:
        raise HTTPException(status_code=404, detail="Prompt not found")
    if db_prompt_existing.owner_id != current_user.id:
        raise HTTPException(status_code=403, detail="Not authorized to delete this prompt")
    db_prompt = crud.delete_prompt(db, prompt_id=prompt_id)
    return db_prompt

# --- PromptVersion Routes ---
@router.post("/api/prompts/{prompt_id}/versions", response_model=schemas.PromptVersion, tags=["Prompt Versions"], summary="Create a new prompt version", description="Creates a new version for a specific prompt. User must be owner of the parent prompt or have appropriate permissions.")
def create_prompt_version_route(prompt_id: int, version: schemas.PromptVersionCreate, db: DbSession = Depends(get_db), current_user: UserModel = Depends(get_current_user)):
    # TODO: Check if current_user can add versions to this prompt
    db_prompt_check = crud.get_prompt(db, prompt_id=prompt_id) # Check prompt exists
    if db_prompt_check is None:
        raise HTTPException(status_code=404, detail="Prompt not found to associate version with")
    created_version = crud.create_prompt_version(db=db, version=version, prompt_id=prompt_id)
    if created_version is None:
        raise HTTPException(status_code=500, detail="Could not create prompt version")
    return created_version

@router.get("/api/prompt_versions/{version_id}", response_model=schemas.PromptVersion, tags=["Prompt Versions"], summary="Get a specific prompt version", description="Retrieves a single prompt version by its ID.")
def get_prompt_version_route(version_id: int, db: DbSession = Depends(get_db)):
    db_version = crud.get_prompt_version(db, prompt_version_id=version_id)
    if db_version is None:
        raise HTTPException(status_code=404, detail="Prompt version not found")
    return db_version

@router.get("/api/prompts/{prompt_id}/versions", response_model=List[schemas.PromptVersion], tags=["Prompt Versions"], summary="List versions for a prompt", description="Retrieves all versions associated with a specific prompt ID, with optional pagination.")
def get_versions_for_prompt_route(prompt_id: int, skip: int = 0, limit: int = 100, db: DbSession = Depends(get_db)):
    versions = crud.get_prompt_versions_for_prompt(db, prompt_id=prompt_id, skip=skip, limit=limit)
    return versions

@router.put("/api/prompt_versions/{version_id}", response_model=schemas.PromptVersion, tags=["Prompt Versions"], summary="Update a prompt version", description="Updates an existing prompt version by its ID. User must have appropriate permissions (e.g., owner of parent prompt).")
def update_prompt_version_route(version_id: int, version_update_data: schemas.PromptVersionUpdate, db: DbSession = Depends(get_db), current_user: UserModel = Depends(get_current_user)):
    # TODO: Check ownership/permissions
    updated_version = crud.update_prompt_version(db, prompt_version_id=version_id, version_update=version_update_data)
    if updated_version is None:
        raise HTTPException(status_code=404, detail="Prompt version not found")
    return updated_version

@router.delete("/api/prompt_versions/{version_id}", response_model=schemas.PromptVersion, tags=["Prompt Versions"], summary="Delete a prompt version", description="Deletes a prompt version by its ID. User must have appropriate permissions (e.g., owner of parent prompt).")
def delete_prompt_version_route(version_id: int, db: DbSession = Depends(get_db), current_user: UserModel = Depends(get_current_user)):
    # TODO: Check ownership/permissions
    deleted_version = crud.delete_prompt_version(db, prompt_version_id=version_id)
    if deleted_version is None:
        raise HTTPException(status_code=404, detail="Prompt version not found")
    return deleted_version

# --- Performance Metrics Routes ---
@router.post("/api/performance_metrics/", response_model=schemas.PerformanceMetric, status_code=status.HTTP_201_CREATED, tags=["Performance Metrics"], summary="Record a performance metric", description="Records a new performance metric for a specific prompt version. User should have permissions to submit metrics for the version.")
def create_performance_metric_route(metric_data: schemas.PerformanceMetricCreate, db: DbSession = Depends(get_db), current_user: UserModel = Depends(get_current_user)):
    # TODO: Authorization: Ensure user can submit metrics for this prompt_version_id
    # Check if prompt version exists
    prompt_version = crud.get_prompt_version(db, prompt_version_id=metric_data.prompt_version_id)
    if not prompt_version:
        raise HTTPException(status_code=404, detail=f"PromptVersion with id {metric_data.prompt_version_id} not found.")
    return performance_service.record_performance_metric(db=db, metric_create=metric_data)

@router.get("/api/prompt_versions/{prompt_version_id}/performance_metrics/", response_model=List[schemas.PerformanceMetric], tags=["Performance Metrics"], summary="Get performance metrics for a version", description="Retrieves all performance metrics recorded for a specific prompt version.")
def get_metrics_for_version_route(prompt_version_id: int, db: DbSession = Depends(get_db)):
    # Check if prompt version exists
    prompt_version = crud.get_prompt_version(db, prompt_version_id=prompt_version_id)
    if not prompt_version:
        raise HTTPException(status_code=404, detail=f"PromptVersion with id {prompt_version_id} not found.")
    return performance_service.get_metrics_for_prompt_version(db=db, prompt_version_id=prompt_version_id)

# --- GA Experiment Route (Verified, using CRUD layer) ---
@router.post("/api/experiments/run-ga", response_model=schemas.PromptVersion, name="api_run_ga_experiment", tags=["Experiments"], summary="Run a Genetic Algorithm experiment", description="Executes a Genetic Algorithm to generate and optimize a prompt based on the provided parameters. The best resulting prompt is saved as a new version under a specified or new prompt.")
def run_ga_experiment_route(params: schemas.GAExperimentParams, db: DbSession = Depends(get_db), current_user: UserModel = Depends(get_current_user)):
    # ... (existing GA logic from file, ensuring it calls new crud methods)
    best_chromosome = main_ga_loop(
        task_desc=params.task_description,
        keywords=params.keywords,
        num_generations=params.num_generations,
        population_size=params.population_size,
        elitism_count=params.elitism_count,
        execution_mode=params.execution_mode,
        return_best=True
    )

    if not isinstance(best_chromosome, PromptChromosome):
        raise HTTPException(status_code=500, detail="GA did not return a valid prompt chromosome.")

    target_prompt = None
    if params.parent_prompt_id:
        target_prompt = crud.get_prompt(db, prompt_id=params.parent_prompt_id)
        if not target_prompt:
            raise HTTPException(status_code=404, detail=f"Parent prompt with id {params.parent_prompt_id} not found.")
    elif params.prompt_name:
        prompt_create_data = schemas.PromptCreate(name=params.prompt_name, description=params.prompt_description)
        target_prompt = crud.create_prompt(db, prompt=prompt_create_data, owner_id=current_user.id)
    else:
        default_name = f"GA Generated Prompt - {datetime.utcnow().isoformat()}"
        prompt_create_data = schemas.PromptCreate(name=default_name, description=params.prompt_description or "Generated by GA experiment")
        target_prompt = crud.create_prompt(db, prompt=prompt_create_data, owner_id=current_user.id)

    if not target_prompt:
        raise HTTPException(status_code=500, detail="Could not determine or create target prompt for GA result.")

    ga_params_for_version = params.model_dump(exclude={"parent_prompt_id", "prompt_name", "prompt_description"})
    version_create_data = schemas.PromptVersionCreate(
        content=best_chromosome.to_prompt_string(),
        parameters_used=ga_params_for_version,
        fitness_score=best_chromosome.fitness_score
    )
    created_version = crud.create_prompt_version(db, version=version_create_data, prompt_id=target_prompt.id)
    if not created_version:
        raise HTTPException(status_code=500, detail="Failed to save GA experiment result as a prompt version.")
    return created_version

# --- LLM Utility Routes (Verified, using CRUD layer for stats) ---
<<<<<<< HEAD
@router.post("/api/llm/test_prompt", response_model=schemas.LLMTestResponse, name="test_llm_prompt", tags=["LLM Utilities"], summary="Test a prompt with an LLM", description="Sends a given prompt text to a specified LLM service and returns the response. Increments usage statistics for the LLM service.")
async def test_llm_prompt_route(request_data: schemas.LLMTestRequest, db: DbSession = Depends(get_db), current_user: UserModel = Depends(get_current_user)):
=======
@router.post("/api/llm/test_prompt", response_model=schemas.LLMTestResponse, name="test_llm_prompt", tags=["LLM Utilities"])
#async def test_llm_prompt_route(request_data: schemas.LLMTestRequest, db: DbSession = Depends(get_db), current_user: UserModel = Depends(get_current_user)):
async def test_llm_prompt_route(request_data: schemas.LLMTestRequest, db: DbSession = Depends(get_db)):
>>>>>>> 80a6c7c5
    try:
        response_text = llm_utils.call_llm_api(
            prompt=request_data.prompt_text, provider=request_data.llm_service, db=db
        )
        try:
            crud.increment_llm_statistic(db=db, service_name=request_data.llm_service)
        except Exception as e:
            print(f"Error incrementing LLM statistic for {request_data.llm_service}: {e}")
        return schemas.LLMTestResponse(llm_service=request_data.llm_service, response_text=response_text)
    except ValueError as ve:
        raise HTTPException(status_code=400, detail=str(ve))
    except Exception as e:
        print(f"Unexpected error in test_llm_prompt_route: {e}")
        raise HTTPException(status_code=500, detail=f"An unexpected error occurred: {str(e)}")

@router.get("/api/llm/statistics", response_model=List[schemas.LLMStatistic], name="get_llm_statistics", tags=["LLM Utilities"], summary="Get LLM usage statistics", description="Retrieves statistics on the usage of different LLM services, such as call counts.")
async def get_llm_statistics_route(db: DbSession = Depends(get_db)):
    return crud.get_all_llm_statistics(db=db)

@router.get("/api/llm/available", response_model=List[str], name="get_available_llms", tags=["LLM Utilities"], summary="List available LLM services", description="Returns a list of LLM service names that are configured and available for use in the system.")
async def get_available_llms_route(db: DbSession = Depends(get_db)):
    try:
        return llm_utils.list_available_llms(db=db)
    except Exception as e:
        print(f"Error getting available LLMs: {e}")
        raise HTTPException(status_code=500, detail="Failed to retrieve available LLMs.")

# Note: APIKey routes are not in this file based on provided content.
# If they were, they'd be updated to use `crud.create_or_update_api_key(db=db, api_key_create=api_key_data)`
# and `crud.get_api_key(db=db, service_name=service_name)`.
# For example:
# @router.post("/api/settings/apikeys/", response_model=schemas.APIKeyDisplay, tags=["Settings"])
# def upsert_api_key_route(api_key_data: schemas.APIKeyCreate, db: DbSession = Depends(get_db), current_user: UserModel = Depends(get_current_user)):
#     # crud.create_or_update_api_key now expects schemas.APIKeyCreate
#     db_apikey = crud.create_or_update_api_key(db=db, api_key_create=api_key_data)
#     # Return APIKeyDisplay to avoid exposing the key
#     return schemas.APIKeyDisplay(
#         id=db_apikey.id,
#         service_name=db_apikey.service_name,
#         api_key_hint=f"**********{db_apikey.api_key[-4:]}" if db_apikey.api_key else "Not Set",
#         is_set=bool(db_apikey.api_key)
#     )

# @router.get("/api/settings/apikeys/{service_name}", response_model=schemas.APIKeyDisplay, tags=["Settings"])
# def get_api_key_route(service_name: str, db: DbSession = Depends(get_db), current_user: UserModel = Depends(get_current_user)):
#     db_apikey = crud.get_api_key(db=db, service_name=service_name)
#     if not db_apikey:
#         raise HTTPException(status_code=404, detail="API Key not found for this service.")
#     return schemas.APIKeyDisplay(
#         id=db_apikey.id,
#         service_name=db_apikey.service_name,
#         api_key_hint=f"**********{db_apikey.api_key[-4:]}" if db_apikey.api_key else "Not Set",
#         is_set=bool(db_apikey.api_key)
#     )<|MERGE_RESOLUTION|>--- conflicted
+++ resolved
@@ -239,14 +239,11 @@
     return created_version
 
 # --- LLM Utility Routes (Verified, using CRUD layer for stats) ---
-<<<<<<< HEAD
+
 @router.post("/api/llm/test_prompt", response_model=schemas.LLMTestResponse, name="test_llm_prompt", tags=["LLM Utilities"], summary="Test a prompt with an LLM", description="Sends a given prompt text to a specified LLM service and returns the response. Increments usage statistics for the LLM service.")
-async def test_llm_prompt_route(request_data: schemas.LLMTestRequest, db: DbSession = Depends(get_db), current_user: UserModel = Depends(get_current_user)):
-=======
-@router.post("/api/llm/test_prompt", response_model=schemas.LLMTestResponse, name="test_llm_prompt", tags=["LLM Utilities"])
 #async def test_llm_prompt_route(request_data: schemas.LLMTestRequest, db: DbSession = Depends(get_db), current_user: UserModel = Depends(get_current_user)):
 async def test_llm_prompt_route(request_data: schemas.LLMTestRequest, db: DbSession = Depends(get_db)):
->>>>>>> 80a6c7c5
+
     try:
         response_text = llm_utils.call_llm_api(
             prompt=request_data.prompt_text, provider=request_data.llm_service, db=db
