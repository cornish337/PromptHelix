--- conflicted
+++ resolved
@@ -495,15 +495,11 @@
 async def test_llm_prompt_route(request_data: schemas.LLMTestRequest, db: DbSession = Depends(get_db)):
 
     try:
-<<<<<<< HEAD
+
+
         # llm_utils.call_llm_api is an asynchronous function, so it requires await
         response_text = await llm_utils.call_llm_api(
-=======
-
-        # llm_utils.call_llm_api is an asynchronous function, so it requires await
-        response_text = await llm_utils.call_llm_api(
-
->>>>>>> d754d36c
+
             prompt=request_data.prompt_text, provider=request_data.llm_service, db=db
         )
         try:
