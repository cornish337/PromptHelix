from sqlalchemy import (
    Column,
    Integer,
    DateTime,
    Float,
    ForeignKey,
    String,
    JSON,
)
from sqlalchemy.orm import relationship
from datetime import datetime

from prompthelix.models.base import Base

class GAExperimentRun(Base):
    __tablename__ = "ga_experiment_runs"

    id = Column(Integer, primary_key=True, autoincrement=True)
    parameters = Column(JSON, nullable=True)
    created_at = Column(DateTime, default=datetime.utcnow)
    completed_at = Column(DateTime, nullable=True)
    prompt_version_id = Column(Integer, ForeignKey("prompt_versions.id"), nullable=True)

    prompt_version = relationship("PromptVersion")
    chromosomes = relationship("GAChromosome", back_populates="run", cascade="all, delete-orphan")

class GAChromosome(Base):
    __tablename__ = "ga_chromosomes"

    id = Column(String, primary_key=True)
    run_id = Column(Integer, ForeignKey("ga_experiment_runs.id"), nullable=False)
    generation_number = Column(Integer, nullable=False)
    genes = Column(JSON, nullable=False)
    fitness_score = Column(Float, nullable=False)
    evaluation_details = Column(JSON, nullable=True)
    parent_ids = Column(JSON, nullable=True)
    mutation_strategy = Column(String, nullable=True)
    created_at = Column(DateTime, default=datetime.utcnow)

    run = relationship("GAExperimentRun", back_populates="chromosomes")


<<<<<<< HEAD
class GAGenerationMetric(Base):
=======
class GAGenerationMetrics(Base):
    """Stores summary metrics for each GA generation."""

>>>>>>> 292a61ad
    __tablename__ = "ga_generation_metrics"

    id = Column(Integer, primary_key=True, autoincrement=True)
    run_id = Column(Integer, ForeignKey("ga_experiment_runs.id"), nullable=False)
    generation_number = Column(Integer, nullable=False)
    best_fitness = Column(Float, nullable=False)
    avg_fitness = Column(Float, nullable=False)
<<<<<<< HEAD
    population_diversity = Column(Float, nullable=False)
    timestamp = Column(DateTime, default=datetime.utcnow)
=======
    population_size = Column(Integer, nullable=False)
    diversity = Column(JSON, nullable=True)
>>>>>>> 292a61ad

    run = relationship("GAExperimentRun")
<|MERGE_RESOLUTION|>--- conflicted
+++ resolved
@@ -40,13 +40,10 @@
     run = relationship("GAExperimentRun", back_populates="chromosomes")
 
 
-<<<<<<< HEAD
-class GAGenerationMetric(Base):
-=======
+
 class GAGenerationMetrics(Base):
     """Stores summary metrics for each GA generation."""
 
->>>>>>> 292a61ad
     __tablename__ = "ga_generation_metrics"
 
     id = Column(Integer, primary_key=True, autoincrement=True)
@@ -54,12 +51,12 @@
     generation_number = Column(Integer, nullable=False)
     best_fitness = Column(Float, nullable=False)
     avg_fitness = Column(Float, nullable=False)
-<<<<<<< HEAD
+
     population_diversity = Column(Float, nullable=False)
     timestamp = Column(DateTime, default=datetime.utcnow)
-=======
+
     population_size = Column(Integer, nullable=False)
     diversity = Column(JSON, nullable=True)
->>>>>>> 292a61ad
+
 
     run = relationship("GAExperimentRun")
