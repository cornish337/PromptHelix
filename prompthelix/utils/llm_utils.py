--- conflicted
+++ resolved
@@ -1,6 +1,5 @@
 from prompthelix.config import settings  # Import the settings object
 import logging
-<<<<<<< HEAD
 from sqlalchemy.orm import Session  # Added for list_available_llms
 from prompthelix.api import crud  # Added for list_available_llms
 from prompthelix.config import (
@@ -90,63 +89,5 @@
     elif provider_lower == "google":
         model_to_use = model if model else "gemini-pro"
         return call_google_api(prompt, model=model_to_use, db=db)
-=======
-
-logger = logging.getLogger(__name__)
-
-def call_openai_api(prompt: str, model: str = "gpt-3.5-turbo") -> str:
-    """
-    Calls the OpenAI API with the given prompt and model.
-    (This is a placeholder and needs actual implementation of the API call)
-    """
-    # API key is now accessed via settings.OPENAI_API_KEY
-    # The settings object loads it from environment or DB
-    api_key = settings.OPENAI_API_KEY
-    if not api_key or api_key == "YOUR_OPENAI_KEY_HERE_CONFIG": # Check against placeholder in config if env var not set
-        logger.error("OpenAI API key not configured in environment variables (OPENAI_API_KEY).")
-        raise ValueError("OpenAI API key not configured.")
-
-    # Actual OpenAI API call logic would go here using 'api_key'
-    logger.info(f"Simulating OpenAI API call with model {model} (key starts with: {api_key[:5]}... if set). Prompt: {prompt[:100]}...")
-    # Simulate API response for now
-    if "requirements" in prompt:
-        return "Parsed requirements: Feature X, Feature Y (Simulated OpenAI)"
-    elif "template" in prompt:
-        return "Selected template: Template A (Simulated OpenAI)"
-    elif "genes" in prompt:
-        return "Populated genes: Gene 1, Gene 2 (Simulated OpenAI)"
-    return "OpenAI API response (Simulated)"
-
-def call_claude_api(prompt: str, model: str = "claude-2") -> str:
-    """
-    Calls the Claude API with the given prompt and model.
-    (This is a placeholder and needs actual implementation of the API call)
-    """
-    # API key is now accessed via settings.ANTHROPIC_API_KEY (assuming Claude is Anthropic)
-    api_key = settings.ANTHROPIC_API_KEY
-    if not api_key or api_key == "YOUR_CLAUDE_KEY_HERE_CONFIG": # Check against placeholder in config if env var not set
-        logger.error("Anthropic (Claude) API key not configured in environment variables (ANTHROPIC_API_KEY).")
-        raise ValueError("Anthropic (Claude) API key not configured.")
-
-    # Actual Claude API call logic would go here using 'api_key'
-    logger.info(f"Simulating Claude API call with model {model} (key starts with: {api_key[:5]}... if set). Prompt: {prompt[:100]}...")
-    # Simulate API response for now
-    if "requirements" in prompt:
-        return "Parsed requirements: Feature X, Feature Y (Simulated Claude)"
-    elif "template" in prompt:
-        return "Selected template: Template A (Simulated Claude)"
-    elif "genes" in prompt:
-        return "Populated genes: Gene 1, Gene 2 (Simulated Claude)"
-    return "Claude API response (Simulated)"
-
-def call_llm_api(prompt: str, provider: str = "openai", model: str = None) -> str:
-    """
-    Calls the specified LLM API (OpenAI or Claude).
-    """
-    if provider == "openai":
-        return call_openai_api(prompt, model=model if model else "gpt-3.5-turbo")
-    elif provider == "claude":
-        return call_claude_api(prompt, model=model if model else "claude-2")
->>>>>>> 8ca6c932
     else:
         raise ValueError(f"Unsupported LLM provider: {provider}")