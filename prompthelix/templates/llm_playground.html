{% extends "base.html" %}

{% block title %}LLM Playground - PromptHelix{% endblock %}

{% block content %}
<div class="container mx-auto p-4">
    <h1 class="text-2xl font-bold mb-6">LLM Playground</h1>

    <div class="max-w-2xl mx-auto bg-white p-6 rounded-lg shadow-md">
        <form id="llm-playground-form" class="space-y-4">
            <div>
                <label for="llm_provider" class="block text-sm font-medium text-gray-700">Select LLM Provider:</label>
                <select id="llm_provider" name="llm_provider"
                        class="mt-1 block w-full px-3 py-2 border border-gray-300 rounded-md shadow-sm focus:outline-none focus:ring-indigo-500 focus:border-indigo-500 sm:text-sm">
                    <option value="">Loading providers...</option>
                </select>
            </div>

            <div>
                <label for="prompt_text" class="block text-sm font-medium text-gray-700">Enter your prompt:</label>
                <textarea id="prompt_text" name="prompt_text" rows="5"
                          class="mt-1 block w-full px-3 py-2 border border-gray-300 rounded-md shadow-sm focus:outline-none focus:ring-indigo-500 focus:border-indigo-500 sm:text-sm"
                          placeholder="e.g., Write a short poem about a robot."></textarea>
            </div>

            <div>
                <button type="submit"
                        class="inline-flex justify-center py-2 px-4 border border-transparent shadow-sm text-sm font-medium rounded-md text-white bg-indigo-600 hover:bg-indigo-700 focus:outline-none focus:ring-2 focus:ring-offset-2 focus:ring-indigo-500">
                    Submit to LLM
                </button>
            </div>
        </form>

        <div id="llm-response-area" class="mt-6">
            <h3 class="text-lg font-semibold text-gray-800">LLM Response:</h3>
            <div id="llm-response-status" class="text-sm text-gray-500 mb-2"></div>
            <pre id="llm-response-content"
                 class="bg-gray-100 p-4 rounded-md text-gray-700 whitespace-pre-wrap overflow-x-auto"></pre>
        </div>
    </div>
</div>

<script>
document.addEventListener('DOMContentLoaded', function () {
    const llmProviderSelect = document.getElementById('llm_provider');
    const promptTextarea = document.getElementById('prompt_text');
    const llmPlaygroundForm = document.getElementById('llm-playground-form');
    const responseStatusDiv = document.getElementById('llm-response-status');
    const responseContentPre = document.getElementById('llm-response-content');

    // 1. Populate LLM Providers Dropdown
    // The `llm_providers` variable is passed from the Python route to the template.
    // We use Jinja's `tojson` filter to safely serialize it as a JSON string.
    const providers = {{ llm_providers | tojson | safe }};

    llmProviderSelect.innerHTML = '<option value="">Select a provider</option>'; // Clear loading/set default
    if (providers && providers.length > 0) {
        providers.forEach(function(provider) {
            const option = document.createElement('option');
            option.value = provider.name; // e.g., "OPENAI"
            option.textContent = provider.display_name; // e.g., "OpenAI"
            llmProviderSelect.appendChild(option);
        });
    } else {
        llmProviderSelect.innerHTML = '<option value="">No providers configured or found</option>';
    }

    // 2. Handle Form Submission
    llmPlaygroundForm.addEventListener('submit', async function (event) {
        event.preventDefault();

        const selectedProvider = llmProviderSelect.value;
        const promptText = promptTextarea.value.trim();

        if (!selectedProvider) {
            responseStatusDiv.textContent = 'Error: Please select an LLM provider.';
            responseStatusDiv.className = 'text-sm text-red-500 mb-2'; // Ensure error styling
            responseContentPre.textContent = '';
            return;
        }

        if (!promptText) {
            responseStatusDiv.textContent = 'Error: Please enter a prompt.';
            responseStatusDiv.className = 'text-sm text-red-500 mb-2'; // Ensure error styling
            responseContentPre.textContent = '';
            return;
        }

        responseStatusDiv.textContent = 'Loading response...';
        responseStatusDiv.className = 'text-sm text-gray-500 mb-2'; // Reset to normal styling
        responseContentPre.textContent = '';

        try {
            // Determine the base URL for the API call
            // const apiBaseUrl = ''; // If you have a base API route
            // For now, constructing relative path, assuming API is served from same domain/port.
            // The API route for testing prompts is assumed to be '/api/llm/test_prompt'
            // If the API route has a name like 'test_llm_prompt_api', use:
<<<<<<< HEAD
            // const apiUrl = ""; // Formerly: (a url_for call for 'test_llm_prompt_api' was here)
=======
            // const apiUrl = ""; // Formerly: "{{ request.url_for('test_llm_prompt_api') }}"
>>>>>>> b16af6a8
            // For this subtask, using the literal path as specified.
            const apiUrl = '/api/llm/test_prompt';


            const response = await fetch(apiUrl, {
                method: 'POST',
                headers: {
                    'Content-Type': 'application/json',
                    // If your FastAPI setup includes CSRF protection (e.g., via middleware),
                    // you might need to fetch and include a CSRF token here.
                    // Example: 'X-CSRF-Token': getCsrfToken()
                },
                body: JSON.stringify({
                    llm_service: selectedProvider,
                    prompt_text: promptText
                })
            });

            const responseData = await response.json(); // Attempt to parse JSON regardless of response.ok

            if (response.ok) {
                responseContentPre.textContent = responseData.response_text;
                responseStatusDiv.textContent = 'Response received:';
                responseStatusDiv.className = 'text-sm text-green-600 mb-2'; // Success styling
            } else {
                // FastAPI often returns error details in `responseData.detail`
                let errorMessage = 'Error: ';
                if (responseData.detail) {
                    if (typeof responseData.detail === 'string') {
                        errorMessage += responseData.detail;
                    } else if (Array.isArray(responseData.detail) && responseData.detail.length > 0) {
                        // Handle validation errors (list of dicts)
                        errorMessage += responseData.detail.map(err => `${err.loc ? err.loc.join('.')+': ' : ''}${err.msg}`).join('; ');
                    } else {
                        errorMessage += JSON.stringify(responseData.detail);
                    }
                } else {
                    errorMessage += (response.statusText || `Failed to fetch response with status ${response.status}`);
                }
                responseStatusDiv.textContent = errorMessage;
                responseStatusDiv.className = 'text-sm text-red-500 mb-2'; // Error styling
                // Displaying the full error object might be useful for debugging
                let fullErrorText = JSON.stringify(responseData, null, 2);
                if (responseData.traceback) {
                    // Prepend traceback if available
                    fullErrorText = "Server Traceback:\n" + responseData.traceback + "\n\nFull JSON Response:\n" + fullErrorText;
                }
                responseContentPre.textContent = fullErrorText;
            }
        } catch (error) {
            console.error('Playground Fetch Error:', error);
            responseStatusDiv.textContent = 'Error: An unexpected error occurred. Check console for details.';
            responseStatusDiv.className = 'text-sm text-red-500 mb-2'; // Error styling
            responseContentPre.textContent = error.message || 'Network request failed.';
        }
    });
});
</script>

{% endblock %}<|MERGE_RESOLUTION|>--- conflicted
+++ resolved
@@ -96,11 +96,11 @@
             // For now, constructing relative path, assuming API is served from same domain/port.
             // The API route for testing prompts is assumed to be '/api/llm/test_prompt'
             // If the API route has a name like 'test_llm_prompt_api', use:
-<<<<<<< HEAD
+
             // const apiUrl = ""; // Formerly: (a url_for call for 'test_llm_prompt_api' was here)
-=======
+
             // const apiUrl = ""; // Formerly: "{{ request.url_for('test_llm_prompt_api') }}"
->>>>>>> b16af6a8
+
             // For this subtask, using the literal path as specified.
             const apiUrl = '/api/llm/test_prompt';
 
