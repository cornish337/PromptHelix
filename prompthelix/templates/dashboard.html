{% extends "base.html" %}

{% block title %}Real-Time Dashboard{% endblock %}

{% block content %}
<div class="container mx-auto p-4">
    <h1 class="text-2xl font-bold mb-4">Real-Time Monitoring Dashboard</h1>

    <!-- GA Progress Section -->
    <section id="ga-progress" class="mb-6 p-4 bg-white rounded shadow border border-gray-200">
        <h2 class="text-xl font-semibold mb-3">Genetic Algorithm Progress</h2>
        <div id="ga-progress-data">
            <div class="grid grid-cols-1 md:grid-cols-2 gap-x-6 gap-y-3 mb-4">
                <div>
                    <span class="font-semibold text-gray-700">GA Status:</span>
                    <span id="ga-status" class="text-gray-900">Idle</span>
                </div>
                <div>
                    <span class="font-semibold text-gray-700">Current Generation:</span>
                    <span id="ga-generation" class="text-gray-900">-</span>
                </div>
                <div>
                    <span class="font-semibold text-gray-700">Best Fitness:</span>
                    <span id="ga-best-fitness" class="text-gray-900">-</span>
                </div>
                <div>
                    <span class="font-semibold text-gray-700">Agents Used:</span>
                    <span id="ga-agents-used" class="text-gray-900">-</span>
                </div>
                <div class="md:col-span-2">
                    <span class="font-semibold text-gray-700">Fittest Chromosome:</span>
                    <pre id="ga-fittest-chromosome" class="text-gray-900 bg-gray-100 p-2 rounded mt-1 overflow-x-auto">-</pre>
                </div>
                <!-- New Fitness Statistics -->
                <div>
                    <span class="font-semibold text-gray-700">Min Fitness:</span>
                    <span id="ga-min-fitness" class="text-gray-900">-</span>
                </div>
                <div>
                    <span class="font-semibold text-gray-700">Max Fitness:</span>
                    <span id="ga-max-fitness" class="text-gray-900">-</span>
                </div>
                <div>
                    <span class="font-semibold text-gray-700">Mean Fitness:</span>
                    <span id="ga-mean-fitness" class="text-gray-900">-</span>
                </div>
                <div>
                    <span class="font-semibold text-gray-700">Median Fitness:</span>
                    <span id="ga-median-fitness" class="text-gray-900">-</span>
                </div>
                <div>
                    <span class="font-semibold text-gray-700">Std Dev Fitness:</span>
                    <span id="ga-stddev-fitness" class="text-gray-900">-</span>
                </div>
            </div>
            <div class="mt-4 flex space-x-2">
                <button id="ga-pause-btn" class="bg-amber-500 hover:bg-amber-600 text-white font-bold py-2 px-4 rounded disabled:opacity-50 disabled:cursor-not-allowed transition-colors duration-150 ease-in-out">Pause</button>
                <button id="ga-resume-btn" class="bg-emerald-500 hover:bg-emerald-600 text-white font-bold py-2 px-4 rounded disabled:opacity-50 disabled:cursor-not-allowed transition-colors duration-150 ease-in-out">Resume</button>
                <button id="ga-cancel-btn" class="bg-rose-500 hover:bg-rose-600 text-white font-bold py-2 px-4 rounded disabled:opacity-50 disabled:cursor-not-allowed transition-colors duration-150 ease-in-out">Cancel</button>
            </div>
            <!-- Chart.js Canvas -->
            <div class="mt-4 flex items-center space-x-3">
                <input type="checkbox" id="toggle-chart" class="h-4 w-4" checked>
                <label for="toggle-chart" class="text-sm text-gray-700">Show Chart</label>
                <button id="download-csv" class="bg-blue-500 hover:bg-blue-600 text-white text-sm font-semibold py-1 px-2 rounded">Download CSV</button>
            </div>
            <div id="ga-charts-placeholder" class="mt-2">
                <canvas id="ga-history-chart"></canvas>
            </div>

            <!-- Population Snapshot Section -->
            <div id="population-snapshot" class="mt-6">
                <h3 class="text-lg font-semibold mb-2">Population Snapshot (Top 5)</h3>
                <div id="population-sample-container" class="space-y-2">
                    <p class="text-gray-500">Waiting for population data...</p>
                </div>
            </div>
        </div>
    </section>

    <!-- Conversation Logs Section -->
    <section id="conversation-logs" class="mb-6 p-4 bg-white rounded shadow border border-gray-200">
        <h2 class="text-xl font-semibold mb-3">Live Conversation Logs</h2>
        <div id="logs-container" class="max-h-96 overflow-y-auto space-y-2 pr-2 border rounded p-2 bg-gray-50">
            <!-- Logs will be appended here by JavaScript -->
            <div class="log-entry text-gray-500">Waiting for logs...</div>
        </div>
    </section> <!-- Conversation Logs Section -->

    <!-- Debug Logs Section -->
    <section id="debug-logs" class="mb-6 p-4 bg-white rounded shadow border border-gray-200">
        <div class="flex justify-between items-center mb-3">
            <h2 class="text-xl font-semibold">Real-Time Debug Logs</h2>
            <div class="flex items-center">
                <input type="checkbox" id="toggle-debug-logs" class="form-checkbox h-5 w-5 text-blue-600 rounded focus:ring-blue-500" checked>
                <label for="toggle-debug-logs" class="ml-2 text-sm text-gray-700">Show Debug Logs</label>
            </div>
        </div>
        <div id="debug-logs-container" class="max-h-96 overflow-y-auto space-y-2 pr-2 border rounded p-2 bg-gray-50">
            <!-- Debug logs will be appended here by JavaScript -->
            <div class="log-entry text-gray-500">Waiting for debug logs...</div>
        </div>
    </section>

    <!-- Agent Metrics Section -->
    <section id="agent-metrics" class="p-4 bg-white rounded shadow border border-gray-200">
        <h2 class="text-xl font-semibold mb-3">Agent Metrics</h2>
        <div id="agent-metrics-data">
            <p>Metrics will appear here.</p>
            <!-- Placeholder for metrics display -->
        </div>
    </section>

</div>

<script src="{{ url_for('static', path='chart.min.js') }}"></script>
<script>
    function escapeHtml(unsafe) {
        if (unsafe === null || typeof unsafe === 'undefined') {
            return '';
        }
        return unsafe
             .replace(/&/g, "&amp;")
             .replace(/</g, "&lt;")
             .replace(/>/g, "&gt;")
             .replace(/"/g, "&quot;")
             .replace(/'/g, "&#039;");
    }

    document.addEventListener('DOMContentLoaded', function() {
        // Helper logic for agent colors in conversation logs
        const agentColors = {};
        const predefinedColors = [
            { bg: 'bg-sky-50', text: 'text-sky-700', border: 'border-sky-300' },
            { bg: 'bg-amber-50', text: 'text-amber-700', border: 'border-amber-300' },
            { bg: 'bg-violet-50', text: 'text-violet-700', border: 'border-violet-300' },
            { bg: 'bg-lime-50', text: 'text-lime-700', border: 'border-lime-300' },
            { bg: 'bg-pink-50', text: 'text-pink-700', border: 'border-pink-300' },
            { bg: 'bg-teal-50', text: 'text-teal-700', border: 'border-teal-300' },
            { bg: 'bg-fuchsia-50', text: 'text-fuchsia-700', border: 'border-fuchsia-300' },
            { bg: 'bg-rose-50', text: 'text-rose-700', border: 'border-rose-300' }
        ];
        let nextColorIndex = 0;

        function getAgentColorStyle(agentId) {
            if (!agentId || agentId === 'SYSTEM' || agentId.toLowerCase().includes('user')) {
                // Specific styling for SYSTEM or user messages
                if (agentId === 'SYSTEM') {
                    return { bg: 'bg-yellow-50', text: 'text-yellow-700', border: 'border-yellow-300' };
                }
                // Default for user or unspecified non-agent senders
                return { bg: 'bg-gray-100', text: 'text-gray-700', border: 'border-gray-300' };
            }
            if (!agentColors[agentId]) {
                agentColors[agentId] = predefinedColors[nextColorIndex % predefinedColors.length];
                nextColorIndex++;
            }
            return agentColors[agentId];
        }

        const gaStatus = document.getElementById('ga-status');
        const gaGeneration = document.getElementById('ga-generation');
        const gaBestFitness = document.getElementById('ga-best-fitness');
        const gaMinFitness = document.getElementById('ga-min-fitness'); // New
        const gaMaxFitness = document.getElementById('ga-max-fitness'); // New
        const gaMeanFitness = document.getElementById('ga-mean-fitness'); // New
        const gaMedianFitness = document.getElementById('ga-median-fitness'); // New
        const gaStdDevFitness = document.getElementById('ga-stddev-fitness'); // New
        const gaAgentsUsed = document.getElementById('ga-agents-used');
        const gaFittestChromosome = document.getElementById('ga-fittest-chromosome');
        const populationSampleContainer = document.getElementById('population-sample-container'); // Added
        const logsContainer = document.getElementById('logs-container');
        const agentMetricsData = document.getElementById('agent-metrics-data');
        const debugLogsContainer = document.getElementById('debug-logs-container'); // Add this
        const toggleDebugLogs = document.getElementById('toggle-debug-logs'); // Add this

        const gaPauseBtn = document.getElementById('ga-pause-btn');
        const gaResumeBtn = document.getElementById('ga-resume-btn');
        const gaCancelBtn = document.getElementById('ga-cancel-btn');

        let fitnessChart = null;
        let gaHistoryData = [];
        const chartData = {
            labels: [],
            datasets: [
                {
                    label: 'Best Fitness',
                    borderColor: 'rgb(99,102,241)',
                    backgroundColor: 'rgba(99,102,241,0.3)',
                    data: [],
                    tension: 0.1
                },
                {
                    label: 'Average Fitness',
                    borderColor: 'rgb(16,185,129)',
                    backgroundColor: 'rgba(16,185,129,0.3)',
                    data: [],
                    tension: 0.1
                },
                {
                    label: 'Min Fitness',
<<<<<<< HEAD
                    borderColor: 'rgb(234,88,12)',
                    backgroundColor: 'rgba(234,88,12,0.3)',
=======
                    borderColor: 'rgb(239,68,68)',
                    backgroundColor: 'rgba(239,68,68,0.3)',
>>>>>>> 39c70569
                    data: [],
                    tension: 0.1
                }
            ]
        };

        function initializeFitnessChart() {
            const ctx = document.getElementById('ga-history-chart').getContext('2d');
            if (fitnessChart) {
                fitnessChart.destroy(); // Destroy existing chart if any
            }
            fitnessChart = new Chart(ctx, {
                type: 'line',
                data: chartData,
                options: {
                    responsive: true,
                    maintainAspectRatio: false,
                    scales: {
                        x: {
                            title: {
                                display: true,
                                text: 'Generation'
                            }
                        },
                        y: {
                            title: {
                                display: true,
                                text: 'Fitness Score'
                            },
                            beginAtZero: true // Adjust as needed
                        }
                    },
                    plugins: {
                        legend: {
                            position: 'top',
                        },
                        title: {
                            display: true,
                            text: 'Fitness Trend Over Generations'
                        }
                    }
                }
            });
        }


        // Function to handle GA data updates from WebSocket
        function handleGaDataUpdate(data) {
            gaStatus.textContent = data.status || 'N/A';
            updateStatusBadge(gaStatus.textContent);
            gaGeneration.textContent = data.generation !== undefined ? data.generation : '-';
            gaBestFitness.textContent = data.best_fitness !== null && data.best_fitness !== undefined ? parseFloat(data.best_fitness).toFixed(4) : '-';

            // Update new fitness stats
            gaMinFitness.textContent = data.fitness_min !== null && data.fitness_min !== undefined ? parseFloat(data.fitness_min).toFixed(4) : '-';
            gaMaxFitness.textContent = data.fitness_max !== null && data.fitness_max !== undefined ? parseFloat(data.fitness_max).toFixed(4) : '-';
            gaMeanFitness.textContent = data.fitness_mean !== null && data.fitness_mean !== undefined ? parseFloat(data.fitness_mean).toFixed(4) : '-';
            gaMedianFitness.textContent = data.fitness_median !== null && data.fitness_median !== undefined ? parseFloat(data.fitness_median).toFixed(4) : '-';
            gaStdDevFitness.textContent = data.fitness_std_dev !== null && data.fitness_std_dev !== undefined ? parseFloat(data.fitness_std_dev).toFixed(4) : '-';

            if (data.agents_used && Array.isArray(data.agents_used)) {
                gaAgentsUsed.textContent = data.agents_used.join(', ') || 'N/A';
            } else {
                gaAgentsUsed.textContent = 'N/A';
            }
            gaFittestChromosome.textContent = data.fittest_chromosome_string || 'N/A';
            updateGaControlButtons(data.status);

            if (data.agent_metrics) {
                const metricsContainer = document.getElementById('agent-metrics-data');
                let table = document.getElementById('agent-metrics-table');
                if (!table) {
                    table = document.createElement('table');
                    table.id = 'agent-metrics-table';
                    table.classList.add('min-w-full', 'text-sm', 'table-auto', 'border-collapse');
                    table.innerHTML = `
                        <thead>
                            <tr>
                                <th class="border px-2">Agent</th>
                                <th class="border px-2">Messages</th>
                                <th class="border px-2">Errors</th>
                                <th class="border px-2">Last Operation</th>
                                <th class="border px-2">Avg Fitness Δ</th>
                                <th class="border px-2">Updated</th>
                            </tr>
                        </thead>
                        <tbody></tbody>`;
                    metricsContainer.innerHTML = '';
                    metricsContainer.appendChild(table);
                }

                const tbody = table.querySelector('tbody');
                Object.entries(data.agent_metrics).forEach(([id, m]) => {
                    let row = tbody.querySelector(`tr[data-agent-id="${id}"]`);
                    if (!row) {
                        row = document.createElement('tr');
                        row.dataset.agentId = id;
                        tbody.appendChild(row);
                    }
                    const avgDelta = m.average_fitness_change !== undefined && m.average_fitness_change !== null
                        ? parseFloat(m.average_fitness_change).toFixed(4)
                        : '-';
                    row.innerHTML = `
                        <td class="border px-2">${id}</td>
                        <td class="border px-2">${m.messages_processed}</td>
                        <td class="border px-2">${m.errors_encountered}</td>
                        <td class="border px-2">${m.last_operation_type || '-'}</td>
                        <td class="border px-2">${avgDelta}</td>
                        <td class="border px-2">${new Date(m.timestamp).toLocaleTimeString()}</td>
                    `;
                });
            }

            // Update chart if generation data is present and it's a relevant event
            // Consider "ga_evaluation_complete" or "ga_generation_complete" as good points to update chart
            // For simplicity, updating if generation and fitness_mean are present
            if (data.generation !== undefined && data.best_fitness !== null && data.best_fitness !== undefined) {
                // Avoid duplicate generation numbers in labels if data comes too rapidly for same generation
                if (!chartData.labels.includes(data.generation)) {
                    chartData.labels.push(data.generation);
                } else {
                    // If generation already exists, find its index to update data instead of pushing
                    // This handles cases where multiple updates for the same generation might arrive
                    // For simplicity here, we'll assume unique generation updates or let Chart.js handle it
                    // A more robust way would be to map generations to indices.
                }

                // Ensure data arrays are appended to correctly or updated if generation label already existed
                // This basic implementation assumes new generation data comes sequentially
                // For a new generation, push data. If updating existing, replace at index.
                // Current logic: always appends if generation is new, which is typical for GA progress.
                const currentLabelIndex = chartData.labels.indexOf(data.generation);

                if (currentLabelIndex === chartData.datasets[0].data.length) { // New data point
                    chartData.datasets[0].data.push(parseFloat(data.best_fitness));
                    chartData.datasets[1].data.push(parseFloat(data.fitness_mean));
                    chartData.datasets[2].data.push(parseFloat(data.fitness_min));
<<<<<<< HEAD
=======
                    gaHistoryData.push({generation: data.generation, best_fitness: data.best_fitness, fitness_mean: data.fitness_mean, fitness_min: data.fitness_min});
>>>>>>> 39c70569
                } else if (currentLabelIndex !== -1 && currentLabelIndex < chartData.datasets[0].data.length) { // Update existing data point
                    chartData.datasets[0].data[currentLabelIndex] = parseFloat(data.best_fitness);
                    chartData.datasets[1].data[currentLabelIndex] = parseFloat(data.fitness_mean);
                    chartData.datasets[2].data[currentLabelIndex] = parseFloat(data.fitness_min);
<<<<<<< HEAD
=======
                    gaHistoryData[currentLabelIndex] = {generation: data.generation, best_fitness: data.best_fitness, fitness_mean: data.fitness_mean, fitness_min: data.fitness_min};
>>>>>>> 39c70569
                }


                if (fitnessChart) {
                    fitnessChart.update();
                }
            }

            // Handle population sample display
            if (populationSampleContainer) { // Check if the container exists
                if (data.population_sample && Array.isArray(data.population_sample)) {
                    populationSampleContainer.innerHTML = ''; // Clear previous content
                    const selectedParentIds = (data.selected_parent_ids && Array.isArray(data.selected_parent_ids)) ? data.selected_parent_ids : [];

                    if (data.population_sample.length > 0) {
                        data.population_sample.forEach(chromosome => {
                            const chromosomeDiv = document.createElement('div');
                            const isParent = selectedParentIds.includes(chromosome.id);
                            const parentClass = isParent ? 'is-selected-parent' : '';
                            const parentBadge = isParent ? '<span class="parent-badge ml-2 text-xs bg-green-200 text-green-800 px-1.5 py-0.5 rounded-full">Parent</span>' : '';

                            chromosomeDiv.className = `chromosome-entry p-2 border rounded bg-gray-50 text-xs ${parentClass}`;

                            let genesHtml = '<ul class="list-disc list-inside pl-4 mt-1">';
                            chromosome.genes.forEach(gene => {
                                genesHtml += `<li>${escapeHtml(gene)}</li>`;
                            });
                            genesHtml += '</ul>';

                            chromosomeDiv.innerHTML = `
                                <p class="text-xs font-medium">ID: <span class="font-normal">${escapeHtml(chromosome.id)}</span> | Fitness: <span class="font-normal">${parseFloat(chromosome.fitness_score).toFixed(4)}</span>${parentBadge}</p>
                                <p class="text-xs font-medium mt-1">Genes:</p>
                                ${genesHtml}
                            `;
                            populationSampleContainer.appendChild(chromosomeDiv);
                        });
                    } else {
                        populationSampleContainer.innerHTML = '<p class="text-gray-500">Population sample is empty.</p>';
                    }
                } else if (data.hasOwnProperty('population_sample') &&
                           (data.population_sample === null || data.population_sample === undefined || (Array.isArray(data.population_sample) && data.population_sample.length === 0)) ) {
                    // This condition ensures that if 'population_sample' is explicitly sent as null, undefined, or an empty array,
                    // we update the container, rather than leaving stale data.
                    if (populationSampleContainer.innerHTML.includes("Waiting for population data...")) {
                        // It's fine, initial state or no data yet. Message will be updated if sample is empty.
                    } else if (Array.isArray(data.population_sample) && data.population_sample.length === 0) {
                        populationSampleContainer.innerHTML = '<p class="text-gray-500">Population sample is empty.</p>';
                    } else {
                         populationSampleContainer.innerHTML = '<p class="text-gray-500">Population sample data not available.</p>';
                    }
                }
                // If data.population_sample key is not in the message at all, the "Waiting..." message (or previous content) remains.
            }
            // console.log("GA Data Processed for event type, data:", data);
        }

        function updateStatusBadge(statusText) {
            const statusElement = document.getElementById('ga-status');
            if (!statusElement) return;

            // Remove existing color classes and base styling classes to avoid accumulation
            const classesToRemove = Array.from(statusElement.classList).filter(cls =>
                cls.startsWith('bg-') || cls.startsWith('text-') ||
                ['px-2.5', 'py-1', 'rounded-md', 'text-xs', 'font-semibold', 'inline-block'].includes(cls)
            );
            statusElement.classList.remove(...classesToRemove);

            // Add base styling for the badge
            statusElement.classList.add('px-2.5', 'py-1', 'rounded-md', 'text-xs', 'font-semibold', 'inline-block');

            if (!statusText) statusText = 'IDLE'; // Default if undefined or null

            switch (statusText.toUpperCase()) {
                case 'RUNNING':
                    statusElement.classList.add('bg-green-100', 'text-green-800');
                    break;
                case 'PAUSED':
                    statusElement.classList.add('bg-yellow-100', 'text-yellow-800');
                    break;
                case 'INITIALIZING':
                case 'STOPPING':
                    statusElement.classList.add('bg-blue-100', 'text-blue-800');
                    break;
                case 'ERROR':
                    statusElement.classList.add('bg-red-100', 'text-red-800');
                    break;
                case 'IDLE':
                case 'COMPLETED':
                case 'CANCELLED': // Assuming CANCELLED is a possible status
                default:
                    statusElement.classList.add('bg-gray-100', 'text-gray-800');
                    break;
            }
        }

        function updateGaControlButtons(gaStatusString) {
            const status = gaStatusString ? gaStatusString.toUpperCase() : 'IDLE';
            if (!gaPauseBtn || !gaResumeBtn || !gaCancelBtn) return; // Buttons not found

            // Default states
            gaPauseBtn.disabled = true;
            gaResumeBtn.disabled = true;
            gaCancelBtn.disabled = true;

            if (status === 'RUNNING') {
                gaPauseBtn.disabled = false;
                gaCancelBtn.disabled = false;
            } else if (status === 'PAUSED') {
                gaResumeBtn.disabled = false;
                gaCancelBtn.disabled = false;
            } else if (status === 'INITIALIZING' || status === 'STOPPING') {
                // All buttons disabled while initializing or stopping
                gaCancelBtn.disabled = false; // Allow cancelling if stuck in initializing/stopping
            }
            // For IDLE, COMPLETED, STOPPED, ERROR, all remain disabled (default)
        }

        async function fetchInitialGaStatus() {
            try {
                const response = await fetch('/api/ga/status');
                if (response.ok) {
                    const statusData = await response.json();
                    console.log('Initial GA Status:', statusData);
                    // Update UI elements based on this initial status
                    gaStatus.textContent = statusData.status || 'N/A';
                    updateStatusBadge(gaStatus.textContent);
                    gaGeneration.textContent = statusData.generation !== undefined ? statusData.generation : '-';
                    gaBestFitness.textContent = statusData.best_fitness !== null && statusData.best_fitness !== undefined ? parseFloat(statusData.best_fitness).toFixed(4) : '-';

                    // Update new fitness stats from initial fetch
                    gaMinFitness.textContent = statusData.fitness_min !== null && statusData.fitness_min !== undefined ? parseFloat(statusData.fitness_min).toFixed(4) : '-';
                    gaMaxFitness.textContent = statusData.fitness_max !== null && statusData.fitness_max !== undefined ? parseFloat(statusData.fitness_max).toFixed(4) : '-';
                    gaMeanFitness.textContent = statusData.fitness_mean !== null && statusData.fitness_mean !== undefined ? parseFloat(statusData.fitness_mean).toFixed(4) : '-';
                    gaMedianFitness.textContent = statusData.fitness_median !== null && statusData.fitness_median !== undefined ? parseFloat(statusData.fitness_median).toFixed(4) : '-';
                    gaStdDevFitness.textContent = statusData.fitness_std_dev !== null && statusData.fitness_std_dev !== undefined ? parseFloat(statusData.fitness_std_dev).toFixed(4) : '-';

                    if (statusData.agents_used && Array.isArray(statusData.agents_used)) {
                        gaAgentsUsed.textContent = statusData.agents_used.join(', ') || 'N/A';
                    } else {
                        gaAgentsUsed.textContent = 'N/A';
                    }
                    gaFittestChromosome.textContent = statusData.fittest_chromosome_string || 'N/A';

                    updateGaControlButtons(statusData.status);

                    // Initialize chart with potentially empty data from initial status,
                    // or if historical data was part of statusData (not assumed here)
                    // For now, chart is initialized empty and populates with WebSocket data.
                    // If statusData contains initial points for the chart:
                    // if (statusData.generation !== undefined && statusData.fitness_mean !== null) {
                    //    chartData.labels.push(statusData.generation);
                    //    chartData.datasets[0].data.push(parseFloat(statusData.fitness_max));
                    //    chartData.datasets[1].data.push(parseFloat(statusData.fitness_mean));
                    //    chartData.datasets[2].data.push(parseFloat(statusData.fitness_min));
                    // }
                    // initializeFitnessChart(); // Call after potentially populating chartData

                } else {
                    console.error('Failed to fetch initial GA status:', response.status);
                    gaStatus.textContent = 'Error'; // Update text before badge
                    updateStatusBadge('Error');
                    updateGaControlButtons('ERROR'); // Assume error if status fetch fails
                }
            } catch (error) {
                console.error('Error fetching initial GA status:', error);
                gaStatus.textContent = 'Error'; // Update text before badge
                updateStatusBadge('Error');
                updateGaControlButtons('ERROR'); // Assume error on error
            }
        }

        async function fetchGaHistory() {
            try {
                const response = await fetch('/api/ga/history');
                if (response.ok) {
                    const history = await response.json();
                    gaHistoryData = history;
                    chartData.labels = history.map(h => h.generation);
                    chartData.datasets[0].data = history.map(h => h.best_fitness);
                    chartData.datasets[1].data = history.map(h => h.fitness_mean);
                    chartData.datasets[2].data = history.map(h => h.fitness_min);
                } else {
                    console.error('Failed to fetch GA history:', response.status);
                }
            } catch (err) {
                console.error('Error fetching GA history:', err);
            }
            initializeFitnessChart();
        }

        // Determine WebSocket protocol
        const wsProtocol = window.location.protocol === 'https:' ? 'wss:' : 'ws:';
        const wsUrl = `${wsProtocol}//${window.location.host}/ws/dashboard`;

        console.log(`Attempting to connect to WebSocket at: ${wsUrl}`);
        const socket = new WebSocket(wsUrl);

        socket.onopen = function(event) {
            console.log("WebSocket connection established.");
            logsContainer.innerHTML = '<div class="log-entry text-green-600">Connected to real-time updates.</div>';
            socket.send(JSON.stringify({ message: "Hello Server from Dashboard!" }));
        };

        socket.onmessage = function(event) {
            console.log("WebSocket message received:", event.data);
            const message = JSON.parse(event.data);

            if (message.type === 'new_conversation_log' && message.data) {
                const logEntry = document.createElement('div');

                const senderId = message.data.sender_id || 'SYSTEM'; // Default if sender_id is null/undefined
                const agentStyle = getAgentColorStyle(senderId);

                logEntry.classList.add('log-entry', 'p-2', 'rounded', 'text-xs', 'mb-1', 'border', agentStyle.bg, agentStyle.border);

                const timestamp = new Date(message.data.timestamp || Date.now()).toLocaleTimeString();
                let contentHtml = '';
                // Ensure content is escaped
                const escapedContent = escapeHtml(typeof message.data.content === 'string' ? message.data.content : JSON.stringify(message.data.content, null, 2));

                if (typeof message.data.content === 'object') {
                    contentHtml = `<pre class="whitespace-pre-wrap text-xs ${agentStyle.text}">${escapedContent}</pre>`;
                } else {
                    // For plain string content, decide if specific text styling from agentStyle is desired or use a default.
                    // Using agentStyle.text for consistency here.
                    contentHtml = `<p class="whitespace-pre-wrap text-sm ${agentStyle.text}">${escapedContent}</p>`;
                }

                logEntry.innerHTML = `
                    <div class="font-semibold ${agentStyle.text}">
                        ${escapeHtml(timestamp)} |
                        <strong class="${agentStyle.text}">${escapeHtml(senderId)}</strong>
                        &rarr; ${escapeHtml(message.data.recipient_id || 'BROADCAST')}
                        (${escapeHtml(message.data.message_type)})
                    </div>
                    <div class="pl-2 mt-1">${contentHtml}</div>
                    <div class="text-gray-500 text-right text-xs mt-1">Session: ${escapeHtml(message.data.session_id)}</div>
                `;

                // If it was "Waiting for logs...", remove it
                const waitingMsg = logsContainer.querySelector('.text-gray-500');
                if (waitingMsg && waitingMsg.textContent === 'Waiting for logs...') {
                    logsContainer.innerHTML = '';
                }
                const connectedMsg = logsContainer.querySelector('.text-green-600');
                 if (connectedMsg && connectedMsg.textContent === 'Connected to real-time updates.') {
                    logsContainer.innerHTML = ''; // Clear "Connected..." message on first actual log
                }


                logsContainer.appendChild(logEntry);
                logsContainer.scrollTop = logsContainer.scrollHeight; // Auto-scroll
            } else if (message.type === 'debug_log' && message.data) {

                // REMOVED: const debugLogsContainer = document.getElementById('debug-logs-container');
                // REMOVED: const toggleDebugLogs = document.getElementById('toggle-debug-logs');

                // Use the 'toggleDebugLogs' and 'debugLogsContainer' from the outer scope (DOMContentLoaded)

                if (toggleDebugLogs && toggleDebugLogs.checked) {
                    const logEntry = document.createElement('div');
                    logEntry.classList.add('log-entry', 'p-1', 'rounded', 'text-xs', 'mb-1', 'font-mono'); // Added font-mono

                    const level = message.data.level ? message.data.level.toLowerCase() : 'info';
                    if (level === 'error') {
                        logEntry.classList.add('bg-red-50', 'text-red-700');
                    } else if (level === 'warning') {
                        logEntry.classList.add('bg-yellow-50', 'text-yellow-700');
                    } else if (level === 'debug') {
                        logEntry.classList.add('bg-blue-50', 'text-blue-700');
                    } else {
                        logEntry.classList.add('bg-gray-100');
                    }

                    const timestamp = new Date(message.data.timestamp * 1000).toLocaleTimeString();
                    const logMessage = message.data.message || '';
                    const module = message.data.module || 'unknown_module';
                    const funcName = message.data.funcName || 'unknown_function';
                    const lineno = message.data.lineno || '?';

                    logEntry.innerHTML = `
                        <div class="grid grid-cols-12 gap-x-1">
                            <span class="col-span-2 text-gray-600">${timestamp}</span>
                            <span class="col-span-1 font-semibold ${level === 'error' || level === 'warning' ? '' : 'text-gray-700'}">${message.data.level}</span>
                            <span class="col-span-3 text-purple-600">${module}.${funcName}:${lineno}</span>
                            <span class="col-span-6">${logMessage}</span>
                        </div>
                    `;

                    const waitingMsg = debugLogsContainer.querySelector('.text-gray-500');
                    if (waitingMsg && waitingMsg.textContent === 'Waiting for debug logs...') {
                        debugLogsContainer.innerHTML = '';
                    }
                    debugLogsContainer.appendChild(logEntry);
                    debugLogsContainer.scrollTop = debugLogsContainer.scrollHeight; // Auto-scroll
                }
            } else if ((message.type === 'ga_update' || message.type === 'ga_evaluation_complete' || message.type === 'ga_generation_complete' || message.type === 'ga_status_update') && message.data) {
                handleGaDataUpdate(message.data);
            } else if (message.type === 'agent_metric_update' && message.data) {
                const metricsData = message.data;
                if (metricsData.generation !== undefined && metricsData.best_fitness !== undefined) {
                    handleGaDataUpdate(metricsData);
                }
                const agentId = metricsData.agent_id;
                const metricsContainer = document.getElementById('agent-metrics-data');

                // Find or create a div for this agent's metrics
                let agentDiv = document.getElementById(`agent-metric-${agentId}`);
                if (!agentDiv) {
                    agentDiv = document.createElement('div');
                    agentDiv.id = `agent-metric-${agentId}`;
                    agentDiv.classList.add('agent-metric-entry', 'p-2', 'mb-2', 'border', 'rounded', 'bg-gray-50');

                    // If it's the first metric entry, clear the placeholder "Metrics will appear here."
                    const placeholder = metricsContainer.querySelector('p');
                    if (placeholder && placeholder.textContent === 'Metrics will appear here.') {
                        metricsContainer.innerHTML = '';
                    }
                    metricsContainer.appendChild(agentDiv);
                }

                // Update the content of the agent's div
                agentDiv.innerHTML = `
                    <h4 class="font-semibold text-md">${agentId}</h4>
                    <p class="text-sm">Messages Processed: <span class="font-medium">${metricsData.messages_processed}</span></p>
                    <p class="text-sm">Errors Encountered: <span class="font-medium text-red-600">${metricsData.errors_encountered}</span></p>
                    <p class="text-xs text-gray-500">Last updated: ${new Date(metricsData.timestamp).toLocaleTimeString()}</p>
                `;
            } else if (message.message) { // For generic messages like connection acks
                 const infoEntry = document.createElement('div');
                 infoEntry.classList.add('log-entry', 'p-1', 'text-sm', 'text-gray-600', 'italic');
                 infoEntry.textContent = `System: ${message.message}`;
                 logsContainer.appendChild(infoEntry);
                 logsContainer.scrollTop = logsContainer.scrollHeight;
            }
            // Add more handlers for other message types (agent_metrics, etc.)
        };

        socket.onerror = function(error) {
            console.error("WebSocket Error:", error);
            const errorEntry = document.createElement('div');
            errorEntry.classList.add('log-entry', 'text-red-600');
            errorEntry.textContent = 'WebSocket connection error. See console for details.';
            logsContainer.appendChild(errorEntry);
            logsContainer.scrollTop = logsContainer.scrollHeight;
        };

        socket.onclose = function(event) {
            console.log("WebSocket connection closed:", event);
            const closeEntry = document.createElement('div');
            closeEntry.classList.add('log-entry', 'text-orange-600');
            if (event.wasClean) {
                closeEntry.textContent = `WebSocket connection closed cleanly, code=${event.code} reason=${event.reason}`;
            } else {
                closeEntry.textContent = 'WebSocket connection died.';
            }
            logsContainer.appendChild(closeEntry);
            logsContainer.scrollTop = logsContainer.scrollHeight;
        };

        // Event Listeners for GA Control Buttons
        if (gaPauseBtn) {
            gaPauseBtn.addEventListener('click', async () => {
                try {
                    const response = await fetch('/api/ga/pause', { method: 'POST' });
                    const result = await response.json();
                    console.log('Pause response:', result);
                    // Optionally, show a small notification here e.g. using a toast library
                    // UI will update via WebSocket 'ga_update' message
                } catch (error) {
                    console.error('Error pausing GA:', error);
                    // Show error notification
                }
            });
        }

        if (gaResumeBtn) {
            gaResumeBtn.addEventListener('click', async () => {
                try {
                    const response = await fetch('/api/ga/resume', { method: 'POST' });
                    const result = await response.json();
                    console.log('Resume response:', result);
                } catch (error) {
                    console.error('Error resuming GA:', error);
                }
            });
        }

        if (gaCancelBtn) {
            gaCancelBtn.addEventListener('click', async () => {
                try {
                    const response = await fetch('/api/ga/cancel', { method: 'POST' });
                    const result = await response.json();
                    console.log('Cancel response:', result);
                } catch (error) {
                    console.error('Error cancelling GA:', error);
                }
            });
        }

        const toggleChart = document.getElementById('toggle-chart');
        const chartContainer = document.getElementById('ga-charts-placeholder');
        if (toggleChart && chartContainer) {
            toggleChart.addEventListener('change', () => {
                chartContainer.style.display = toggleChart.checked ? 'block' : 'none';
            });
        }

        const downloadCsvBtn = document.getElementById('download-csv');
        if (downloadCsvBtn) {
            downloadCsvBtn.addEventListener('click', () => {
                const rows = [['generation','best_fitness','average_fitness','min_fitness']];
                gaHistoryData.forEach(h => {
                    rows.push([h.generation, h.best_fitness, h.fitness_mean, h.fitness_min]);
                });
                const csvContent = rows.map(r => r.join(',')).join('\n');
                const blob = new Blob([csvContent], { type: 'text/csv' });
                const url = URL.createObjectURL(blob);
                const a = document.createElement('a');
                a.href = url;
                a.download = 'ga_metrics.csv';
                a.style.display = 'none';
                document.body.appendChild(a);
                a.click();
                document.body.removeChild(a);
                URL.revokeObjectURL(url);
            });
        }

        // Set initial state for buttons and fetch initial status
        // updateGaControlButtons('IDLE');
        // updateStatusBadge('IDLE');
        fetchInitialGaStatus();
        fetchGaHistory(); // Load history and initialize chart

    });
</script>
{% endblock %}<|MERGE_RESOLUTION|>--- conflicted
+++ resolved
@@ -199,13 +199,9 @@
                 },
                 {
                     label: 'Min Fitness',
-<<<<<<< HEAD
                     borderColor: 'rgb(234,88,12)',
                     backgroundColor: 'rgba(234,88,12,0.3)',
-=======
-                    borderColor: 'rgb(239,68,68)',
-                    backgroundColor: 'rgba(239,68,68,0.3)',
->>>>>>> 39c70569
+
                     data: [],
                     tension: 0.1
                 }
@@ -343,18 +339,16 @@
                     chartData.datasets[0].data.push(parseFloat(data.best_fitness));
                     chartData.datasets[1].data.push(parseFloat(data.fitness_mean));
                     chartData.datasets[2].data.push(parseFloat(data.fitness_min));
-<<<<<<< HEAD
-=======
+
                     gaHistoryData.push({generation: data.generation, best_fitness: data.best_fitness, fitness_mean: data.fitness_mean, fitness_min: data.fitness_min});
->>>>>>> 39c70569
+
                 } else if (currentLabelIndex !== -1 && currentLabelIndex < chartData.datasets[0].data.length) { // Update existing data point
                     chartData.datasets[0].data[currentLabelIndex] = parseFloat(data.best_fitness);
                     chartData.datasets[1].data[currentLabelIndex] = parseFloat(data.fitness_mean);
                     chartData.datasets[2].data[currentLabelIndex] = parseFloat(data.fitness_min);
-<<<<<<< HEAD
-=======
+
                     gaHistoryData[currentLabelIndex] = {generation: data.generation, best_fitness: data.best_fitness, fitness_mean: data.fitness_mean, fitness_min: data.fitness_min};
->>>>>>> 39c70569
+# main
                 }
 
 
