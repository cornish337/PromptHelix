{% extends "base.html" %}

{% block title %}Real-Time Dashboard{% endblock %}

{% block content %}
<div class="container mx-auto p-4">
    <h1 class="text-2xl font-bold mb-4">Real-Time Monitoring Dashboard</h1>

    <!-- GA Progress Section -->
    <section id="ga-progress" class="mb-6 p-4 bg-white rounded shadow">
        <h2 class="text-xl font-semibold mb-3">Genetic Algorithm Progress</h2>
        <div id="ga-progress-data">
            <p>GA Status: <span id="ga-status">Idle</span></p>
            <p>Current Generation: <span id="ga-generation">-</span></p>
            <p>Best Fitness: <span id="ga-best-fitness">-</span></p>
            <p>Agents Used: <span id="ga-agents-used">-</span></p>
            <p>Fittest Chromosome: <pre id="ga-fittest-chromosome">-</pre></p>
            <!-- Placeholder for charts -->
            <div id="ga-charts-placeholder" class="mt-2">
                Chart will appear here.
            </div>
        </div>
    </section>

    <!-- Conversation Logs Section -->
    <section id="conversation-logs" class="mb-6 p-4 bg-white rounded shadow">
        <h2 class="text-xl font-semibold mb-3">Live Conversation Logs</h2>
        <div id="logs-container" class="max-h-96 overflow-y-auto space-y-2 pr-2 border rounded p-2 bg-gray-50">
            <!-- Logs will be appended here by JavaScript -->
            <div class="log-entry text-gray-500">Waiting for logs...</div>
        </div>
    </section> <!-- Conversation Logs Section -->

    <!-- Debug Logs Section -->
    <section id="debug-logs" class="mb-6 p-4 bg-white rounded shadow">
        <div class="flex justify-between items-center mb-3">
            <h2 class="text-xl font-semibold">Real-Time Debug Logs</h2>
            <div class="flex items-center">
                <input type="checkbox" id="toggle-debug-logs" class="form-checkbox h-5 w-5 text-blue-600 rounded focus:ring-blue-500" checked>
                <label for="toggle-debug-logs" class="ml-2 text-sm text-gray-700">Show Debug Logs</label>
            </div>
        </div>
        <div id="debug-logs-container" class="max-h-96 overflow-y-auto space-y-2 pr-2 border rounded p-2 bg-gray-50">
            <!-- Debug logs will be appended here by JavaScript -->
            <div class="log-entry text-gray-500">Waiting for debug logs...</div>
        </div>
    </section>

    <!-- Agent Metrics Section -->
    <section id="agent-metrics" class="p-4 bg-white rounded shadow">
        <h2 class="text-xl font-semibold mb-3">Agent Metrics</h2>
        <div id="agent-metrics-data">
            <p>Metrics will appear here.</p>
            <!-- Placeholder for metrics display -->
        </div>
    </section>

</div>

<script>
    document.addEventListener('DOMContentLoaded', function() {
        const gaStatus = document.getElementById('ga-status');
        const gaGeneration = document.getElementById('ga-generation');
        const gaBestFitness = document.getElementById('ga-best-fitness');
        const gaAgentsUsed = document.getElementById('ga-agents-used'); // Added
        const gaFittestChromosome = document.getElementById('ga-fittest-chromosome'); // Added
        const logsContainer = document.getElementById('logs-container');
        const agentMetricsData = document.getElementById('agent-metrics-data');
        const debugLogsContainer = document.getElementById('debug-logs-container'); // Add this
        const toggleDebugLogs = document.getElementById('toggle-debug-logs'); // Add this


        // Determine WebSocket protocol
        const wsProtocol = window.location.protocol === 'https:' ? 'wss:' : 'ws:';
        const wsUrl = `${wsProtocol}//${window.location.host}/ws/dashboard`;

        console.log(`Attempting to connect to WebSocket at: ${wsUrl}`);
        const socket = new WebSocket(wsUrl);

        socket.onopen = function(event) {
            console.log("WebSocket connection established.");
            logsContainer.innerHTML = '<div class="log-entry text-green-600">Connected to real-time updates.</div>';
            socket.send(JSON.stringify({ message: "Hello Server from Dashboard!" }));
        };

        socket.onmessage = function(event) {
            console.log("WebSocket message received:", event.data);
            const message = JSON.parse(event.data);

            if (message.type === 'new_conversation_log' && message.data) {
                const logEntry = document.createElement('div');
                logEntry.classList.add('log-entry', 'p-2', 'rounded', 'text-xs', 'mb-1');

                // Basic styling based on sender/recipient (can be refined)
                if (message.data.sender_id && message.data.sender_id.toLowerCase().includes('agent')) {
                    logEntry.classList.add('bg-blue-50');
                } else if (message.data.sender_id === 'SYSTEM') {
                    logEntry.classList.add('bg-yellow-50');
                } else {
                    logEntry.classList.add('bg-gray-100');
                }

                const timestamp = new Date(message.data.timestamp || Date.now()).toLocaleTimeString();
                let contentHtml = '';
                if (typeof message.data.content === 'object') {
                    contentHtml = `<pre class="whitespace-pre-wrap">${JSON.stringify(message.data.content, null, 2)}</pre>`;
                } else {
                    contentHtml = `<p class="whitespace-pre-wrap">${message.data.content}</p>`;
                }

                logEntry.innerHTML = `
                    <div class="font-semibold">${timestamp} | ${message.data.sender_id} &rarr; ${message.data.recipient_id || 'BROADCAST'} (${message.data.message_type})</div>
                    <div class="pl-2">${contentHtml}</div>
                    <div class="text-gray-500 text-right text-xs">Session: ${message.data.session_id}</div>
                `;

                // If it was "Waiting for logs...", remove it
                const waitingMsg = logsContainer.querySelector('.text-gray-500');
                if (waitingMsg && waitingMsg.textContent === 'Waiting for logs...') {
                    logsContainer.innerHTML = '';
                }
                const connectedMsg = logsContainer.querySelector('.text-green-600');
                 if (connectedMsg && connectedMsg.textContent === 'Connected to real-time updates.') {
                    logsContainer.innerHTML = ''; // Clear "Connected..." message on first actual log
                }


                logsContainer.appendChild(logEntry);
                logsContainer.scrollTop = logsContainer.scrollHeight; // Auto-scroll
            } else if (message.type === 'debug_log' && message.data) {
<<<<<<< HEAD
                // REMOVED: const debugLogsContainer = document.getElementById('debug-logs-container');
                // REMOVED: const toggleDebugLogs = document.getElementById('toggle-debug-logs');

                // Use the 'toggleDebugLogs' and 'debugLogsContainer' from the outer scope (DOMContentLoaded)
=======
                const debugLogsContainer = document.getElementById('debug-logs-container'); // Re-fetch or ensure it's in scope
                const toggleDebugLogs = document.getElementById('toggle-debug-logs'); // Re-fetch or ensure it's in scope

>>>>>>> a264abd7
                if (toggleDebugLogs && toggleDebugLogs.checked) {
                    const logEntry = document.createElement('div');
                    logEntry.classList.add('log-entry', 'p-1', 'rounded', 'text-xs', 'mb-1', 'font-mono'); // Added font-mono

                    const level = message.data.level ? message.data.level.toLowerCase() : 'info';
                    if (level === 'error') {
                        logEntry.classList.add('bg-red-50', 'text-red-700');
                    } else if (level === 'warning') {
                        logEntry.classList.add('bg-yellow-50', 'text-yellow-700');
                    } else if (level === 'debug') {
                        logEntry.classList.add('bg-blue-50', 'text-blue-700');
                    } else {
                        logEntry.classList.add('bg-gray-100');
                    }

                    const timestamp = new Date(message.data.timestamp * 1000).toLocaleTimeString();
                    const logMessage = message.data.message || '';
                    const module = message.data.module || 'unknown_module';
                    const funcName = message.data.funcName || 'unknown_function';
                    const lineno = message.data.lineno || '?';

                    logEntry.innerHTML = `
                        <div class="grid grid-cols-12 gap-x-1">
                            <span class="col-span-2 text-gray-600">${timestamp}</span>
                            <span class="col-span-1 font-semibold ${level === 'error' || level === 'warning' ? '' : 'text-gray-700'}">${message.data.level}</span>
                            <span class="col-span-3 text-purple-600">${module}.${funcName}:${lineno}</span>
                            <span class="col-span-6">${logMessage}</span>
                        </div>
                    `;

                    const waitingMsg = debugLogsContainer.querySelector('.text-gray-500');
                    if (waitingMsg && waitingMsg.textContent === 'Waiting for debug logs...') {
                        debugLogsContainer.innerHTML = '';
                    }
                    debugLogsContainer.appendChild(logEntry);
                    debugLogsContainer.scrollTop = debugLogsContainer.scrollHeight; // Auto-scroll
                }
            } else if (message.type === 'ga_update' && message.data) {
                // Placeholder for GA updates
                gaStatus.textContent = message.data.status || 'N/A';
                gaGeneration.textContent = message.data.generation || '-';
                gaBestFitness.textContent = message.data.best_fitness ? parseFloat(message.data.best_fitness).toFixed(4) : '-';

                // Update Agents Used
                if (message.data.agents_used && Array.isArray(message.data.agents_used)) {
                    gaAgentsUsed.textContent = message.data.agents_used.join(', ') || 'N/A';
                } else {
                    gaAgentsUsed.textContent = 'N/A';
                }

                // Update Fittest Chromosome
                gaFittestChromosome.textContent = message.data.fittest_chromosome_string || 'N/A';

                console.log("GA Update:", message.data);
            } else if (message.type === 'agent_metric_update' && message.data) {
                const metricsData = message.data;
                const agentId = metricsData.agent_id;
                const metricsContainer = document.getElementById('agent-metrics-data');

                // Find or create a div for this agent's metrics
                let agentDiv = document.getElementById(`agent-metric-${agentId}`);
                if (!agentDiv) {
                    agentDiv = document.createElement('div');
                    agentDiv.id = `agent-metric-${agentId}`;
                    agentDiv.classList.add('agent-metric-entry', 'p-2', 'mb-2', 'border', 'rounded', 'bg-gray-50');

                    // If it's the first metric entry, clear the placeholder "Metrics will appear here."
                    const placeholder = metricsContainer.querySelector('p');
                    if (placeholder && placeholder.textContent === 'Metrics will appear here.') {
                        metricsContainer.innerHTML = '';
                    }
                    metricsContainer.appendChild(agentDiv);
                }

                // Update the content of the agent's div
                agentDiv.innerHTML = `
                    <h4 class="font-semibold text-md">${agentId}</h4>
                    <p class="text-sm">Messages Processed: <span class="font-medium">${metricsData.messages_processed}</span></p>
                    <p class="text-sm">Errors Encountered: <span class="font-medium text-red-600">${metricsData.errors_encountered}</span></p>
                    <p class="text-xs text-gray-500">Last updated: ${new Date(metricsData.timestamp).toLocaleTimeString()}</p>
                `;
            } else if (message.message) { // For generic messages like connection acks
                 const infoEntry = document.createElement('div');
                 infoEntry.classList.add('log-entry', 'p-1', 'text-sm', 'text-gray-600', 'italic');
                 infoEntry.textContent = `System: ${message.message}`;
                 logsContainer.appendChild(infoEntry);
                 logsContainer.scrollTop = logsContainer.scrollHeight;
            }
            // Add more handlers for other message types (agent_metrics, etc.)
        };

        socket.onerror = function(error) {
            console.error("WebSocket Error:", error);
            const errorEntry = document.createElement('div');
            errorEntry.classList.add('log-entry', 'text-red-600');
            errorEntry.textContent = 'WebSocket connection error. See console for details.';
            logsContainer.appendChild(errorEntry);
            logsContainer.scrollTop = logsContainer.scrollHeight;
        };

        socket.onclose = function(event) {
            console.log("WebSocket connection closed:", event);
            const closeEntry = document.createElement('div');
            closeEntry.classList.add('log-entry', 'text-orange-600');
            if (event.wasClean) {
                closeEntry.textContent = `WebSocket connection closed cleanly, code=${event.code} reason=${event.reason}`;
            } else {
                closeEntry.textContent = 'WebSocket connection died.';
            }
            logsContainer.appendChild(closeEntry);
            logsContainer.scrollTop = logsContainer.scrollHeight;
        };
    });
</script>
{% endblock %}<|MERGE_RESOLUTION|>--- conflicted
+++ resolved
@@ -128,16 +128,12 @@
                 logsContainer.appendChild(logEntry);
                 logsContainer.scrollTop = logsContainer.scrollHeight; // Auto-scroll
             } else if (message.type === 'debug_log' && message.data) {
-<<<<<<< HEAD
+
                 // REMOVED: const debugLogsContainer = document.getElementById('debug-logs-container');
                 // REMOVED: const toggleDebugLogs = document.getElementById('toggle-debug-logs');
 
                 // Use the 'toggleDebugLogs' and 'debugLogsContainer' from the outer scope (DOMContentLoaded)
-=======
-                const debugLogsContainer = document.getElementById('debug-logs-container'); // Re-fetch or ensure it's in scope
-                const toggleDebugLogs = document.getElementById('toggle-debug-logs'); // Re-fetch or ensure it's in scope
-
->>>>>>> a264abd7
+
                 if (toggleDebugLogs && toggleDebugLogs.checked) {
                     const logEntry = document.createElement('div');
                     logEntry.classList.add('log-entry', 'p-1', 'rounded', 'text-xs', 'mb-1', 'font-mono'); // Added font-mono
