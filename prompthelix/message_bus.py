import logging
import asyncio
import inspect
import json
from datetime import datetime # Added
from typing import TYPE_CHECKING, Optional, Dict, Set, Any # Added TYPE_CHECKING, Optional, Dict, Set, Any
from sqlalchemy.orm import Session as DbSession
from prompthelix.models import ConversationLog

if TYPE_CHECKING: # Added
    from prompthelix.websocket_manager import ConnectionManager # For type hinting

# Configure basic logging for the message bus
logging.basicConfig(level=logging.INFO, format='%(asctime)s - %(name)s - %(levelname)s - %(message)s')
logger = logging.getLogger(__name__)

class MessageBus:
    """
    A simple message bus for inter-agent communication.
    """
    def __init__(self, db_session_factory=None, connection_manager: Optional['ConnectionManager'] = None): # Modified
        self._registry: Dict[str, Any] = {} # Added type hint
        self._subscriptions: Dict[str, Set[str]] = {} # Added type hint
        self._queue: asyncio.Queue = asyncio.Queue() # Added type hint
        self._task: Optional[asyncio.Task] = None # Added type hint
        self._running: bool = False # Added type hint
        self.db_session_factory = db_session_factory
        self.connection_manager = connection_manager # Added
        logger.info("MessageBus initialized.")

    async def _broadcast_log_async(self, log_data: dict): # Added method
        """Helper to broadcast log data asynchronously via WebSocket."""
        if self.connection_manager:
            try:
                await self.connection_manager.broadcast_json({"type": "new_conversation_log", "data": log_data})
                logger.debug("Log data broadcasted via WebSocket.")
            except Exception as e:
                logger.error(f"Error broadcasting log data via WebSocket: {e}", exc_info=True)

    def _log_message_to_db(self, session_id: str, sender_id: str, recipient_id: Optional[str], message_type: str, content_payload: dict): # recipient_id can be Optional
        db_logged_successfully = False
        if self.db_session_factory:
            db: Optional[DbSession] = None # type hint
            try:
                db = self.db_session_factory()
                log_entry = ConversationLog(
                    session_id=session_id,
                    sender_id=sender_id,
                    recipient_id=recipient_id,
                    message_type=message_type,
                    content=json.dumps(content_payload)
                )
                db.add(log_entry)
                db.commit()
                db_logged_successfully = True
                logger.debug(f"Message from {sender_id} to {recipient_id} logged to DB. Session: {session_id}, Type: {message_type}")
            except Exception as e:
                logger.error(f"Failed to log message to DB: {e}", exc_info=True)
                if db:
                    db.rollback()
            finally:
                if db:
                    db.close()

        # WebSocket broadcast logic
        if self.connection_manager:
            log_data = {
                "session_id": session_id,
                "sender_id": sender_id,
                "recipient_id": recipient_id,
                "message_type": message_type,
                "content": content_payload, # content_payload is already a dict
                "timestamp": datetime.utcnow().isoformat(),
                "db_logged": db_logged_successfully
            }
            asyncio.create_task(self._broadcast_log_async(log_data))

    def register(self, agent_id: str, agent_instance):
<<<<<<< HEAD
        """Registers an agent instance with the message bus.
=======
        """
        Registers an agent instance with the message bus.
>>>>>>> ec6814b2

        Args:
            agent_id (str): The unique identifier for the agent.
            agent_instance: The instance of the agent.
        """
        if agent_id in self._registry:
            logger.warning(f"Agent ID '{agent_id}' is already registered. Overwriting.")
        self._registry[agent_id] = agent_instance
        logger.info(f"Agent '{agent_id}' registered with the message bus.")

    def unregister(self, agent_id: str):
        """
        Unregisters an agent from the message bus.

        Args:
            agent_id (str): The unique identifier for the agent to unregister.
        """
        if agent_id in self._registry:
            del self._registry[agent_id]
            logger.info(f"Agent '{agent_id}' unregistered from the message bus.")
        else:
            logger.warning(f"Attempted to unregister agent ID '{agent_id}', which was not found.")

    def subscribe(self, agent_id: str, message_type: str):
        """Subscribes an agent to a specific message type for broadcast."""
        if agent_id not in self._registry:
            logger.error(f"Cannot subscribe unknown agent '{agent_id}'.")
            return
        self._subscriptions.setdefault(message_type, set()).add(agent_id)
        logger.info(f"Agent '{agent_id}' subscribed to '{message_type}' messages.")

    def unsubscribe(self, agent_id: str, message_type: str):
        """Removes an agent subscription for a message type."""
        if message_type in self._subscriptions:
            self._subscriptions[message_type].discard(agent_id)
            logger.info(f"Agent '{agent_id}' unsubscribed from '{message_type}' messages.")

    def start(self):
        """Starts the async queue processing loop if not already running."""
        if not self._running:
            self._running = True
            self._task = asyncio.create_task(self._process_queue())

    async def stop(self):
        """Stops the queue processing loop."""
        self._running = False
        if self._task:
            self._task.cancel()
            try:
                await self._task
            except asyncio.CancelledError:
                pass

    async def _deliver(self, agent, message):
        """Internal helper to deliver a message to an agent, awaiting if coroutine."""
        if hasattr(agent, 'receive_message') and callable(agent.receive_message):
            if inspect.iscoroutinefunction(agent.receive_message):
                await agent.receive_message(message)
            else:
                agent.receive_message(message)
        else:
            logger.error(f"Agent '{getattr(agent, 'agent_id', 'unknown')}' lacks a callable 'receive_message' method.")

    async def _process_queue(self):
        """Background task that processes broadcast messages."""
        while self._running:
            message = await self._queue.get()
            msg_type = message.get('message_type')
            recipients = self._subscriptions.get(msg_type, set()).copy()
            for agent_id in recipients:
                agent = self._registry.get(agent_id)
                if agent:
                    try:
                        await self._deliver(agent, message)
                    except Exception as e:
                        logger.error(f"Error delivering broadcast to agent '{agent_id}': {e}", exc_info=True)
                else:
                    logger.warning(f"Subscribed agent '{agent_id}' not registered. Skipping.")

    def dispatch_message(self, message: dict):
        """
        Dispatches a message to the recipient agent.

        The message structure should be a dictionary including at least:
        - 'sender_id' (str): ID of the sending agent.
        - 'recipient_id' (str): ID of the receiving agent.
        - 'message_type' (str): Type of the message (e.g., "request_data", "critique_result").
        - 'payload' (dict): The actual content of the message.

        Args:
            message (dict): The message to dispatch.
        """
        if not all(key in message for key in ['sender_id', 'recipient_id', 'message_type', 'payload']):
            logger.error(f"Invalid message structure: {message}. Missing required keys.")
            return {"status": "error", "error": "Invalid message structure, missing keys."}

        recipient_id = message.get('recipient_id')
        sender_id = message.get('sender_id')
        message_type = message.get('message_type')
        # Ensure recipient_id is a string, even if it's None from the message, for logging consistency.
        # However, _log_message_to_db now accepts Optional[str] for recipient_id.
        # So direct pass-through is fine.

        logger.info(f"Attempting to dispatch message of type '{message_type}' from '{sender_id}' to '{recipient_id}'.")

        recipient_agent = self._registry.get(recipient_id)
        response = None

        try:
            if recipient_agent:
                if hasattr(recipient_agent, 'receive_message') and callable(recipient_agent.receive_message):
                    response = recipient_agent.receive_message(message)
                    logger.info(f"Message dispatched and received by '{recipient_id}'. Agent response: {response}")
                else:
                    error_msg = f"Recipient agent '{recipient_id}' does not have a callable 'receive_message' method."
                    logger.error(error_msg)
                    response = {"status": "error", "error": error_msg}
            else:
                error_msg = f"Recipient agent '{recipient_id}' not found."
                logger.warning(f"Recipient agent '{recipient_id}' not found in registry. Message from '{sender_id}' of type '{message_type}' could not be delivered.")
                response = {"status": "error", "error": error_msg}
        except Exception as e:
            error_msg = f"Error delivering message to agent '{recipient_id}': {str(e)}"
            logger.error(f"Error delivering message to agent '{recipient_id}': {e}", exc_info=True)
            response = {"status": "error", "error": error_msg}
        finally:
            # Log the message interaction
            payload_data = message.get('payload', {})
            session_id_val = payload_data.get('session_id')

            if isinstance(session_id_val, (str, int, float)):
                session_id_str = str(session_id_val)
            elif session_id_val is None:
                session_id_str = 'unknown_session_dispatch_none' # Specific placeholder
            else: # For complex types like dicts or lists
                session_id_str = 'unknown_session_dispatch_complex_type' # Ensure this aligns with expectations

            # recipient_id for logging can be None if it's a broadcast or system message not targeting a specific agent directly in this context
            # However, dispatch_message implies a specific recipient. If recipient_id is None here, it's unusual.
            # For now, we pass recipient_id as is.
            self._log_message_to_db(
                session_id=session_id_str, # This needs to be robust
                sender_id=sender_id,
                recipient_id=recipient_id,
                message_type=message_type,
                content_payload=payload_data # Log the original payload
            )
        return response

    async def broadcast_message(self, message_type: str, payload: dict, sender_id: str = "system"):
        """Places a broadcast message onto the internal queue and logs it."""
        message = {
            "sender_id": sender_id,
            "recipient_id": None, # Broadcasts don't have a single recipient at this stage
            "message_type": message_type,
            "payload": payload,
        }
        await self._queue.put(message)
        self.start() # Ensure the queue processor is running

        # Log the broadcast attempt
        session_id_val = payload.get('session_id')
        if isinstance(session_id_val, (str, int, float)): # Ensure session_id is a simple type or correctly stringified
            session_id_str = str(session_id_val)
        elif session_id_val is None:
            session_id_str = 'unknown_broadcast_session_none' # Specific placeholder
        else: # For complex types
            session_id_str = 'unknown_broadcast_session_complex_type' # Ensure this aligns

        self._log_message_to_db(
            session_id=session_id_str, # This needs to be robust
            sender_id=sender_id,
            recipient_id="BROADCAST", # Explicitly mark broadcast recipient for logs
            message_type=message_type,
            content_payload=payload
        )

if __name__ == '__main__':
    # Example Usage (simple test within the file)
    class MockAgent:
        def __init__(self, agent_id, message_bus=None):
            self.agent_id = agent_id
            self.message_bus = message_bus # Agents should have a reference to the bus to send messages

        def send_message(self, recipient_id, message_type, payload):
            if self.message_bus:
                msg = {
                    "sender_id": self.agent_id,
                    "recipient_id": recipient_id,
                    "message_type": message_type,
                    "payload": payload
                }
                self.message_bus.dispatch_message(msg)
            else:
                print(f"{self.agent_id}: Message bus not available. Cannot send message.")

        def receive_message(self, message: dict):
            logger.info(f"Agent '{self.agent_id}' received message: {message['message_type']} from '{message['sender_id']}' with payload: {message['payload']}")

    # Test
    bus = MessageBus()
    agent_A = MockAgent(agent_id="AgentA", message_bus=bus)
    agent_B = MockAgent(agent_id="AgentB", message_bus=bus)

    bus.register(agent_A.agent_id, agent_A)
    bus.register(agent_B.agent_id, agent_B)

    # Agent A sends a message to Agent B
    agent_A.send_message(recipient_id="AgentB", message_type="test_ping", payload={"data": "Hello from A"})

    # Agent B sends a message to a non-existent agent
    agent_B.send_message(recipient_id="AgentC", message_type="test_echo", payload={"data": "Hello from B to C"})

    # Test unregister
    bus.unregister("AgentA")
    agent_B.send_message(recipient_id="AgentA", message_type="farewell", payload={"data": "Goodbye from B"})

    # Broadcast demonstration
    async def demo_broadcast():
        bus.subscribe(agent_B.agent_id, "broadcast_test")
        await bus.broadcast_message("broadcast_test", {"info": "Hello subscribers"}, sender_id="AgentA")
        await asyncio.sleep(0.1)
        await bus.stop()

    asyncio.run(demo_broadcast())

    # Test invalid message
    bus.dispatch_message({"sender_id": "system", "payload": "test"})

    logger.info("MessageBus example usage finished.")<|MERGE_RESOLUTION|>--- conflicted
+++ resolved
@@ -76,13 +76,8 @@
             asyncio.create_task(self._broadcast_log_async(log_data))
 
     def register(self, agent_id: str, agent_instance):
-<<<<<<< HEAD
-        """Registers an agent instance with the message bus.
-=======
-        """
-        Registers an agent instance with the message bus.
->>>>>>> ec6814b2
-
+
+        #Registers an agent instance with the message bus.
         Args:
             agent_id (str): The unique identifier for the agent.
             agent_instance: The instance of the agent.
