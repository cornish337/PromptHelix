--- conflicted
+++ resolved
@@ -18,14 +18,13 @@
 if TYPE_CHECKING:  # Added
     from prompthelix.websocket_manager import ConnectionManager  # For type hinting
 
-<<<<<<< HEAD
-=======
+
 # Configure logging if root logger has no handlers
 if not logging.getLogger().hasHandlers():
     setup_logging(debug=settings.DEBUG)
->>>>>>> 7d3d7c4c
+"""
 logger = logging.getLogger(__name__)
-
+"""
 
 class MessageBus:
     """
