--- conflicted
+++ resolved
@@ -10,14 +10,12 @@
 
 # from fastapi.templating import Jinja2Templates # Moved to templating.py
 from fastapi.staticfiles import StaticFiles
-<<<<<<< HEAD
-from prompthelix.templating import templates  # Import templates object
-=======
+
 # Logging configuration must be initialized early
 from prompthelix.config import settings
 from prompthelix.logging_config import configure_logging
 from prompthelix.templating import templates # Import templates object
->>>>>>> 8ac3d771
+
 from prompthelix.api import routes as api_routes
 from prompthelix.ui_routes import router as ui_router  # Import the UI router
 from prompthelix import metrics as ph_metrics
