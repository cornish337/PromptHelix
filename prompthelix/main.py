--- conflicted
+++ resolved
@@ -8,105 +8,39 @@
 
 from fastapi import FastAPI, Request, WebSocket, WebSocketDisconnect
 from fastapi.responses import JSONResponse, Response
-
-# from fastapi.templating import Jinja2Templates # Moved to templating.py
 from fastapi.staticfiles import StaticFiles
 
-<<<<<<< HEAD
+from prometheus_client import CONTENT_TYPE_LATEST, generate_latest
+
 from prompthelix import metrics as ph_metrics
 from prompthelix.api import routes as api_routes
 from prompthelix.database import init_db
-
-# from prompthelix.websocket_manager import ConnectionManager # No longer imported directly for instantiation
 from prompthelix.globals import websocket_manager  # Import the global instance
-from prompthelix.logging_config import (
-    setup_logging,
-)  # Import the logging setup function
-
-# Logging configuration must be initialized early
+from prompthelix.logging_config import setup_logging  # Prefer setup_logging over configure_logging
 from prompthelix.templating import templates  # Import templates object
 from prompthelix.ui_routes import router as ui_router  # Import the UI router
-=======
-# Logging configuration must be initialized early
-from prompthelix.config import settings
-from prompthelix.logging_config import configure_logging
-from prompthelix.templating import templates # Import templates object
-
-from prompthelix.api import routes as api_routes
-from prompthelix.ui_routes import router as ui_router  # Import the UI router
-
-# from prompthelix.websocket_manager import ConnectionManager # No longer imported directly for instantiation
-from prompthelix.globals import websocket_manager  # Import the global instance
-from prompthelix.database import init_db
-from prompthelix.logging_config import setup_logging  # Import the logging setup function
->>>>>>> e3c2b97a
 
 # --- Setup Logging ---
 # Call this early, before other initializations if they might log.
 setup_logging()
 # --- End Setup Logging ---
 
-<<<<<<< HEAD
-
-from prometheus_client import CONTENT_TYPE_LATEST, generate_latest
-=======
-from prometheus_client import generate_latest, CONTENT_TYPE_LATEST
-
-# Configure logging as soon as possible
-configure_logging(settings.DEBUG)
-
->>>>>>> e3c2b97a
-
 # Call init_db to create database tables on startup
-# For production, you'd likely use Alembic migrations separately.
 init_db()  # Initialize database and tables on startup
-# For running the app directly (e.g. `python -m prompthelix.main`),
-# it might be called below if __name__ == "__main__".
 
 # Initialize FastAPI application
 app = FastAPI()
-# websocket_manager = ConnectionManager() # websocket_manager is now imported from globals
 
-# Mount static files
-# templates object is now imported, no need to initialize here
-# Mount static files using an absolute path so the server can be started from
-# any working directory.
+# Mount static files using an absolute path
 STATIC_DIR = Path(__file__).resolve().parent / "static"
 app.mount("/static", StaticFiles(directory=str(STATIC_DIR)), name="static")
 
 
-# Add this before including routers
 @app.exception_handler(Exception)
 async def generic_exception_handler(request: Request, exc: Exception):
-    # In a production environment, you would typically check a DEBUG flag
-    # (e.g., from settings) to decide whether to include the traceback.
-    # For example:
-    # from prompthelix.config import settings
-    # if settings.DEBUG:
-    #     return JSONResponse(
-    #         status_code=500,
-    #         content={
-    #             "message": "An unexpected error occurred.",
-    #             "detail": str(exc),
-    #             "traceback": traceback.format_exc(),
-    #         },
-    #     )
-    # else:
-    #     # Log the exception for server-side review
-    #     # logger.error(f"Unhandled exception: {exc}", exc_info=True)
-    #     return JSONResponse(
-    #         status_code=500,
-    #         content={
-    #             "message": "An unexpected server error occurred.",
-    #             "detail": "Please contact support or try again later.",
-    #         },
-    #     )
-
-    # For now, always include traceback as per user request for easier debugging in current context.
-    # Consider adding a DEBUG flag check for production.
-    print(f"Unhandled exception: {exc}")  # Basic logging
-    traceback.print_exc()  # Print traceback to server console
-
+    # In production, consider toggling tracebacks using a DEBUG setting.
+    print(f"Unhandled exception: {exc}")
+    traceback.print_exc()
     return JSONResponse(
         status_code=500,
         content={
@@ -117,30 +51,22 @@
     )
 
 
-# TODO: Implement WebSocket support for real-time communication (future feature).
-# TODO: Implement robust authentication and authorization mechanisms (future feature).
-# TODO: Implement rate limiting to protect the API (future feature).
-
-
 @app.websocket("/ws/dashboard")
 async def websocket_dashboard_endpoint(websocket: WebSocket):
     """
     WebSocket endpoint for dashboard real-time updates.
     """
     await websocket_manager.connect(websocket)
-<<<<<<< HEAD
     try:
         from prompthelix import globals as ph_globals
-
         await websocket_manager.send_personal_json(
             {"type": "ga_history", "data": ph_globals.ga_history}, websocket
         )
-    except Exception as e:  # pragma: no cover - simple log
+    except Exception as e:
         print(f"Failed to send GA history: {e}")
-=======
-    # Optionally, GA history could be sent here if retrieved from the database.
->>>>>>> e3c2b97a
+
     await websocket_manager.broadcast_json({"message": "A new client has connected!"})
+
     try:
         while True:
             data = await websocket.receive_text()
@@ -157,20 +83,17 @@
     except Exception as e:
         websocket_manager.disconnect(websocket)
         print(f"WebSocket dashboard error: {e}")
-        # It's good practice to try and close the websocket if it's still open during an unexpected error.
-        # However, manager.disconnect already removed it from the list.
-        # Depending on the error, the websocket might already be closed or in an unusable state.
-        # For now, we'll rely on the client or server to eventually clean up the connection.
-        # Consider await websocket.close(code=1011) if appropriate for specific errors.
         await websocket_manager.broadcast_json(
             {"message": f"A client connection had an error: {type(e).__name__}"}
         )
 
 
-@app.get("/metrics")
-async def metrics_endpoint():
-    """Expose Prometheus metrics."""
-    return Response(generate_latest(), media_type=CONTENT_TYPE_LATEST)
+@app.get("/metrics", name="prometheus_metrics")
+async def metrics():
+    """
+    Prometheus metrics endpoint.
+    """
+    return Response(content=generate_latest(), media_type=CONTENT_TYPE_LATEST)
 
 
 @app.get("/")
@@ -182,53 +105,12 @@
     return {"message": "Welcome to PromptHelix API"}
 
 
-from fastapi.responses import Response  # Ensure Response is imported
-from prometheus_client import CONTENT_TYPE_LATEST, REGISTRY, generate_latest
-
-
-@app.get("/metrics", name="prometheus_metrics")
-async def metrics():
-    """
-    Prometheus metrics endpoint.
-    """
-    return Response(content=generate_latest(REGISTRY), media_type=CONTENT_TYPE_LATEST)
-
-
 # Include API routes
 app.include_router(api_routes.router)
 # Include UI routes
 app.include_router(ui_router, prefix="/ui", tags=["UI"])
 
 
-# The /debug-routes endpoint has been removed.
-'''
-@app.get("/debug-routes")
-async def debug_routes():
-    """
-    Temporary endpoint to list all registered routes for debugging.
-    """
-    routes = []
-    for route in app.routes:
-        routes.append(
-            {
-                "path": getattr(route, "path", "N/A"),
-                "name": getattr(route, "name", "N/A"),
-                "methods": sorted(list(getattr(route, "methods", []))),
-            }
-        )
-    return JSONResponse(content={"routes": routes})
-"""
-'''
-
 if __name__ == "__main__":
-    # This block is for when you run the application directly, e.g., using `python -m prompthelix.main`
-    # It's a good place to initialize the database if it hasn't been set up by other means (like Alembic).
-    # init_db() # Uncomment if you want to ensure DB is created/checked when running directly.
-    # However, be cautious if you use Alembic for migrations, as this might conflict.
-    # For development, manually running `init_db()` via a script or an initial check might be safer.
-
-    # Note: Uvicorn is typically used to run the app, e.g., `uvicorn prompthelix.main:app --reload`
-    # In that case, this __main__ block might not be executed depending on how uvicorn imports/runs the app.
-    # If `init_db()` is critical on every startup when not testing, ensure it's called appropriately,
-    # possibly earlier in the script if not managed by a migration tool or separate startup script.
-    pass  # Placeholder if no direct run actions are needed here right now.+    # For direct execution, e.g. python -m prompthelix.main
+    pass  # Uvicorn or other entry points should load the app properly.