from prompthelix.agents.base import BaseAgent

class DomainExpertAgent(BaseAgent):
    """
    Provides domain-specific knowledge, constraints, terminology, and
    evaluation criteria to other agents.
    """
    def __init__(self):
        """
        Initializes the DomainExpertAgent.
        Loads domain-specific knowledge.
        """
        super().__init__(agent_id="DomainExpert")
<<<<<<< HEAD
        self.knowledge_base = self._load_domain_knowledge()

    def _load_domain_knowledge(self) -> dict:
        """
        Loads a mock knowledge base with domain-specific information.

        In a real system, this would load from configuration files, databases,
        or dedicated knowledge management systems.

        Returns:
            dict: A dictionary containing domain-specific knowledge.
                  Keys are domain names, values are dicts of info
                  (e.g., keywords, constraints, evaluation_tips).
        """
        return {
            "medical": {
                "keywords": ["patient", "diagnosis", "treatment", "symptom", "prognosis", "EHR"],
                "constraints": [
                    "Avoid speculative language.", 
                    "Cite sources if possible.",
                    "Ensure patient confidentiality (simulated for prompts, e.g., use placeholders like [PATIENT_NAME])."
                ],
                "evaluation_tips": [
                    "Check for HIPAA compliance implications (even in simulated contexts).", 
                    "Accuracy and clarity are paramount.",
                    "Verify if advice aligns with current medical guidelines (if applicable/possible)."
                ],
                "sample_prompt_starters": [
                    "Summarize the patient's history regarding [CONDITION]...",
                    "Outline a differential diagnosis for a patient presenting with [SYMPTOMS]...",
                    "Explain the standard treatment protocol for [DISEASE]..."
                ]
            },
            "legal": {
                "keywords": ["contract", "liability", "precedent", "jurisdiction", "plaintiff", "defendant"],
                "constraints": [
                    "Do not provide legal advice (state as disclaimer if needed).",
                    "Reference specific laws or cases where appropriate (if known).",
                    "Maintain formal and precise language."
                ],
                "evaluation_tips": [
                    "Check for factual accuracy of legal statements.",
                    "Ensure arguments are logically sound.",
                    "Verify if interpretations are consistent with provided legal context."
                ],
                 "sample_prompt_starters": [
                    "Analyze the provided contract clause regarding [CLAUSE_TOPIC]...",
                    "Discuss potential liabilities in a scenario where [SCENARIO_DETAILS]...",
                    "Research precedents related to [LEGAL_ISSUE]..."
                ]
            },
            "coding_python": {
                "keywords": ["def", "class", "import", "return", "list comprehension", "decorator", "async"],
                "constraints": [
                    "Follow PEP 8 guidelines.", 
                    "Include docstrings for functions/classes.",
                    "Specify Python version if behavior differs significantly."
                ],
                "evaluation_tips": [
                    "Check for code execution (if possible via a sandbox).", 
                    "Assess efficiency (Big O notation if applicable).", 
                    "Evaluate readability and maintainability.",
                    "Ensure correctness for given problem statement."
                ],
                 "sample_prompt_starters": [
                    "Write a Python function to [TASK_DESCRIPTION]...",
                    "Create a Python class `[CLASS_NAME]` that implements [FEATURES]...",
                    "Refactor the following Python code for better readability: [CODE_SNIPPET]..."
                ]
            },
            "general_knowledge": {
                "keywords": ["explain", "compare", "describe", "list", "pros and cons"],
                "constraints": ["Provide factual information.", "Cite sources if the information is obscure or critical."],
                "evaluation_tips": ["Check for accuracy.", "Assess completeness and clarity of explanation."]
            }
        }

    def process_request(self, request_data: dict) -> dict:
        """
        Provides domain-specific information based on a query.

        Args:
            request_data (dict): Expected to contain:
                                 'domain' (str): The domain of interest (e.g., "medical", "coding_python").
                                 'query_type' (str): The type of information requested 
                                                     (e.g., "keywords", "constraints", 
                                                     "evaluation_tips", "sample_prompt_starters", "all_info").

        Returns:
            dict: Contains the requested domain information or an error message.
                  Example success: {"domain": "medical", "query_type": "keywords", "data": ["patient", ...]}
                  Example error: {"error": "Domain 'xyz' not found in knowledge base."}
        """
        domain = request_data.get("domain")
        query_type = request_data.get("query_type")

        if not domain or not query_type:
            return {"error": "Missing 'domain' or 'query_type' in request."}

        print(f"{self.agent_id} - Processing query for domain '{domain}', type '{query_type}'")

        domain_info = self.knowledge_base.get(domain)
        if not domain_info:
            # Fallback to general_knowledge if specific domain not found and query is generic
            if domain not in ["medical", "legal", "coding_python"] and self.knowledge_base.get("general_knowledge"):
                print(f"{self.agent_id} - Domain '{domain}' not found, attempting fallback to 'general_knowledge'.")
                domain_info = self.knowledge_base.get("general_knowledge")
                domain = "general_knowledge" # Update domain to reflect what's being returned
            else:
                return {"error": f"Domain '{domain}' not found in knowledge base."}

        if query_type == "all_info":
            return {"domain": domain, "query_type": "all_info", "data": domain_info}
        
        requested_data = domain_info.get(query_type)
        
        # Check for None explicitly because an empty list or dict might be valid data for some query_types
        if requested_data is None: 
            return {"error": f"Query type '{query_type}' not found for domain '{domain}'."}
        
        return {"domain": domain, "query_type": query_type, "data": requested_data}
=======
        self.recommendations = [
            "Ensure the prompt uses terminology accurately according to this domain.",
            "Are there any implicit assumptions in the prompt that might be incorrect for this specific domain?",
            "Consider common pitfalls or misconceptions in this domain that the prompt should avoid triggering.",
            "What are the key entities and relationships in this domain that the prompt should be aware of?",
            "Suggest relevant data sources or knowledge bases that could inform the prompt.",
        ]

    def process_request(self, request_data: dict) -> dict:
        """Processes a request for domain expertise."""

        # print(f"{self.agent_id} processing request: {request_data}")
        raise NotImplementedError(f"Processing logic for {self.agent_id} is not implemented yet.")
>>>>>>> 29b8d12c
<|MERGE_RESOLUTION|>--- conflicted
+++ resolved
@@ -11,7 +11,7 @@
         Loads domain-specific knowledge.
         """
         super().__init__(agent_id="DomainExpert")
-<<<<<<< HEAD
+
         self.knowledge_base = self._load_domain_knowledge()
 
     def _load_domain_knowledge(self) -> dict:
@@ -133,18 +133,3 @@
             return {"error": f"Query type '{query_type}' not found for domain '{domain}'."}
         
         return {"domain": domain, "query_type": query_type, "data": requested_data}
-=======
-        self.recommendations = [
-            "Ensure the prompt uses terminology accurately according to this domain.",
-            "Are there any implicit assumptions in the prompt that might be incorrect for this specific domain?",
-            "Consider common pitfalls or misconceptions in this domain that the prompt should avoid triggering.",
-            "What are the key entities and relationships in this domain that the prompt should be aware of?",
-            "Suggest relevant data sources or knowledge bases that could inform the prompt.",
-        ]
-
-    def process_request(self, request_data: dict) -> dict:
-        """Processes a request for domain expertise."""
-
-        # print(f"{self.agent_id} processing request: {request_data}")
-        raise NotImplementedError(f"Processing logic for {self.agent_id} is not implemented yet.")
->>>>>>> 29b8d12c
