import abc
<<<<<<< HEAD
from datetime import datetime
=======
import logging
>>>>>>> 29b8d12c

class BaseAgent(abc.ABC):
    """
    Abstract base class for all agents in the PromptHelix system.
    Includes basic inter-agent communication capabilities.
    """

    def __init__(self, agent_id: str, message_bus=None):
        """
        Initializes the BaseAgent.

        Args:
            agent_id (str): A unique identifier for the agent.
            message_bus (object, optional): An optional message bus instance 
                                            for inter-agent communication. 
                                            If provided, it should have a 
                                            `dispatch_message(message)` method.
        """
        self.agent_id = agent_id
        self.message_bus = message_bus

    @abc.abstractmethod
    def process_request(self, request_data: dict) -> dict:
        """
        Processes an incoming request that is specific to the agent's core function.

        This method must be implemented by subclasses to define agent-specific
        request handling logic. It's typically invoked when a message of a 
        specific type (e.g., "direct_request") is received.

        Args:
            request_data (dict): A dictionary containing the request details, 
                                 usually from the payload of a received message.

        Returns:
            dict: A dictionary containing the response from the agent.
        """
        pass

    def send_message(self, recipient_agent_id: str, message_content: dict, message_type: str = "generic_message") -> bool:
        """
        Constructs and sends a message to another agent, potentially via a message bus.

        Args:
            recipient_agent_id (str): The ID of the agent to send the message to.
            message_content (dict): The payload of the message.
            message_type (str, optional): The type of the message, used by the recipient
                                          to determine handling. Defaults to "generic_message".

        Returns:
            bool: True if the message was sent or attempted to be sent, False otherwise.
                  In this implementation, it always returns True after attempting.
        """
<<<<<<< HEAD
        message = {
            "sender_id": self.agent_id,
            "recipient_id": recipient_agent_id,
            "message_type": message_type,
            "payload": message_content,
            "timestamp": datetime.utcnow().isoformat()
        }

        if self.message_bus and callable(getattr(self.message_bus, "dispatch_message", None)):
            try:
                self.message_bus.dispatch_message(message)
                print(f"{self.agent_id} sent message to {recipient_agent_id} via message bus: Type='{message_type}', Payload Snippet='{str(message_content)[:50]}...'")
                return True
            except Exception as e:
                print(f"{self.agent_id} failed to send message to {recipient_agent_id} via message bus: {e}")
                # Fallback to direct print if bus dispatch fails
                print(f"{self.agent_id} (bus dispatch failed) details for {recipient_agent_id}: Type='{message_type}', Payload='{message_content}'")
                return True # Still attempted
        else:
            print(f"{self.agent_id} (no bus) sending message to {recipient_agent_id}: Type='{message_type}', Payload='{message_content}'")
            # In a real scenario without a bus, this message wouldn't actually be delivered
            # unless a direct P2P mechanism was implemented here.
            return True
=======
        # Placeholder for message sending logic
        logging.info(f"Agent {self.agent_id} sending message to {recipient_agent_id}: {message_content}")
        raise NotImplementedError("Inter-agent communication is not fully implemented yet.")
>>>>>>> 29b8d12c

    def receive_message(self, message: dict):
        """
        Handles an incoming message received by this agent.

        This method would typically be called by a message bus when a message
        is routed to this agent. It logs the message and, based on the 
        message_type, may delegate processing to `self.process_request`.

        Args:
            message (dict): The message dictionary, expected to contain keys like
                            'sender_id', 'recipient_id', 'message_type', 'payload'.

        Returns:
            The result of `self.process_request(payload)` if the message_type
            is "direct_request", or None for other message types in this basic setup.
        """
<<<<<<< HEAD
        sender_id = message.get('sender_id', 'UnknownSender')
        msg_type = message.get('message_type', 'UnknownType')
        payload = message.get('payload', {})

        print(f"{self.agent_id} received message from {sender_id}: Type='{msg_type}', Payload Snippet='{str(payload)[:50]}...'")

        if msg_type == "direct_request":
            print(f"{self.agent_id} processing 'direct_request' from {sender_id}.")
            return self.process_request(payload)
        elif msg_type == "info_update": # Example of another message type
            print(f"{self.agent_id} received 'info_update' from {sender_id}. Logging: {payload}")
            # Potentially update internal state based on this info
            return {"status": "info_logged"}
        else:
            print(f"{self.agent_id} logged message of type '{msg_type}' or will handle differently.")
            return {"status": "message_logged", "type": msg_type}
=======
        # Placeholder for message receiving logic
        logging.info(f"Agent {self.agent_id} received message from {sender_agent_id}: {message_content}")
        raise NotImplementedError("Inter-agent communication is not fully implemented yet.")
>>>>>>> 29b8d12c
<|MERGE_RESOLUTION|>--- conflicted
+++ resolved
@@ -1,9 +1,7 @@
 import abc
-<<<<<<< HEAD
 from datetime import datetime
-=======
 import logging
->>>>>>> 29b8d12c
+
 
 class BaseAgent(abc.ABC):
     """
@@ -57,7 +55,7 @@
             bool: True if the message was sent or attempted to be sent, False otherwise.
                   In this implementation, it always returns True after attempting.
         """
-<<<<<<< HEAD
+
         message = {
             "sender_id": self.agent_id,
             "recipient_id": recipient_agent_id,
@@ -81,11 +79,7 @@
             # In a real scenario without a bus, this message wouldn't actually be delivered
             # unless a direct P2P mechanism was implemented here.
             return True
-=======
-        # Placeholder for message sending logic
-        logging.info(f"Agent {self.agent_id} sending message to {recipient_agent_id}: {message_content}")
-        raise NotImplementedError("Inter-agent communication is not fully implemented yet.")
->>>>>>> 29b8d12c
+
 
     def receive_message(self, message: dict):
         """
@@ -103,7 +97,7 @@
             The result of `self.process_request(payload)` if the message_type
             is "direct_request", or None for other message types in this basic setup.
         """
-<<<<<<< HEAD
+
         sender_id = message.get('sender_id', 'UnknownSender')
         msg_type = message.get('message_type', 'UnknownType')
         payload = message.get('payload', {})
@@ -120,8 +114,3 @@
         else:
             print(f"{self.agent_id} logged message of type '{msg_type}' or will handle differently.")
             return {"status": "message_logged", "type": msg_type}
-=======
-        # Placeholder for message receiving logic
-        logging.info(f"Agent {self.agent_id} received message from {sender_agent_id}: {message_content}")
-        raise NotImplementedError("Inter-agent communication is not fully implemented yet.")
->>>>>>> 29b8d12c
