from prompthelix.agents.base import BaseAgent
from prompthelix.genetics.engine import PromptChromosome # Assuming PromptChromosome is in this path

class PromptCriticAgent(BaseAgent):
    """
    Evaluates and critiques prompts based on their structure, content,
    and adherence to best practices, without necessarily executing them.
    It acts as a "static analyzer" for prompts.
    """
    def __init__(self):
        """
        Initializes the PromptCriticAgent.
        Loads critique rules or heuristics.
        """
        super().__init__(agent_id="PromptCritic")
<<<<<<< HEAD
        self.critique_rules = self._load_critique_rules()

    def _load_critique_rules(self) -> list:
        """
        Loads mock critique rules.

        In a real scenario, this would load from a configuration file,
        a database, or be dynamically updated by the MetaLearnerAgent.

        Returns:
            list: A list of critique rule dictionaries.
        """
        return [
            {"name": "PromptTooShort", "type": "length_check", "min_genes": 3, "message": "Prompt might be too short to be effective (less than 3 gene segments)."},
            {"name": "PromptTooLong", "type": "length_check", "max_genes": 7, "message": "Prompt might be too long and complex (more than 7 gene segments)."},
            {"name": "LacksInstruction", "type": "gene_keyword_check", "gene_keyword_missing": "instruction", "message": "Prompt should ideally have a clear 'instruction' segment. Consider adding one."},
            {"name": "LacksContext", "type": "gene_keyword_check", "gene_keyword_missing": "context", "message": "Prompt may benefit from a 'context' segment. Ensure sufficient background is provided."},
            {"name": "UsesNegativePhrasing", "type": "keyword_check", "keywords": ["don't", "cannot", "avoid", "won't", "not able to"], "message": "Consider rephrasing negative statements (e.g., 'don't do X') to be positive and direct (e.g., 'do Y')."}
        ]

    def _structural_analysis(self, prompt_chromosome: PromptChromosome) -> list:
        """
        Analyzes the overall structure of the prompt chromosome.

        Args:
            prompt_chromosome (PromptChromosome): The prompt to analyze.

        Returns:
            list: A list of feedback strings based on structural issues.
        """
        feedback = []
        num_genes = len(prompt_chromosome.genes)

        for rule in self.critique_rules:
            if rule["type"] == "length_check":
                if "min_genes" in rule and num_genes < rule["min_genes"]:
                    feedback.append(f"Structural Issue ({rule['name']}): {rule['message']}")
                if "max_genes" in rule and num_genes > rule["max_genes"]:
                    feedback.append(f"Structural Issue ({rule['name']}): {rule['message']}")
        return feedback

    def _clarity_check(self, prompt_chromosome: PromptChromosome) -> list:
        """
        Placeholder method for analyzing prompt clarity.

        In a real implementation, this could involve NLP techniques to assess
        ambiguity, readability scores, etc.

        Args:
            prompt_chromosome (PromptChromosome): The prompt to analyze.

        Returns:
            list: A list of feedback strings (currently empty).
        """
        # Placeholder: Future implementation could check for ambiguous phrases,
        # excessive jargon (if not domain-specific), or readability scores.
        # For now, it returns no specific clarity feedback.
        # feedback = []
        # if any("very unclear phrase" in gene.lower() for gene in prompt_chromosome.genes):
        #    feedback.append("Clarity Issue: Contains potentially unclear phrasing.")
        return []

    def _apply_heuristics(self, prompt_chromosome: PromptChromosome) -> list:
        """
        Applies a set of predefined heuristics or rules to the prompt.

        Args:
            prompt_chromosome (PromptChromosome): The prompt to analyze.

        Returns:
            list: A list of feedback strings based on triggered heuristics.
        """
        feedback = []
        prompt_content_lower = " ".join(str(gene) for gene in prompt_chromosome.genes).lower()

        for rule in self.critique_rules:
            if rule["type"] == "keyword_check":
                if any(keyword in prompt_content_lower for keyword in rule["keywords"]):
                    feedback.append(f"Heuristic Violation ({rule['name']}): {rule['message']}")
            
            elif rule["type"] == "gene_keyword_check":
                # Check if a gene segment *containing* the keyword is missing
                # This is a simplified check; more robust would be to check gene *roles* or *types*
                # if the PromptChromosome structure supported that.
                # For now, we check if the keyword appears in any gene string.
                keyword_to_check = rule.get("gene_keyword_missing", "").lower()
                if keyword_to_check:
                    found_keyword_in_genes = False
                    for gene_segment in prompt_chromosome.genes:
                        if keyword_to_check in str(gene_segment).lower():
                            found_keyword_in_genes = True
                            break
                    if not found_keyword_in_genes:
                         feedback.append(f"Heuristic Suggestion ({rule['name']}): {rule['message']}")

        return feedback

    def process_request(self, request_data: dict) -> dict:
        """
        Analyzes and critiques a given prompt chromosome.

        Args:
            request_data (dict): Expected to contain 'prompt_chromosome', 
                                 an instance of PromptChromosome.
                                 Example:
                                 {
                                     "prompt_chromosome": PromptChromosome(genes=["Instruct: ...", "Context: ..."])
                                 }
        Returns:
            dict: A dictionary with 'critique_score' (float from 0.0 to 1.0, higher is better),
                  'feedback_points' (list of strings), and 'suggestions' (list of strings).
        """
        prompt_chromosome = request_data.get("prompt_chromosome")

        if not isinstance(prompt_chromosome, PromptChromosome):
            return {
                "critique_score": 0.0, 
                "feedback_points": ["Error: Invalid or missing 'prompt_chromosome' object provided."],
                "suggestions": ["Ensure a valid PromptChromosome object is passed under the 'prompt_chromosome' key."]
            }

        print(f"{self.agent_id} - Critiquing prompt: {str(prompt_chromosome)}")
        
        feedback_points = []

        # Call internal analysis methods
        feedback_points.extend(self._structural_analysis(prompt_chromosome))
        feedback_points.extend(self._clarity_check(prompt_chromosome)) # Currently a placeholder
        feedback_points.extend(self._apply_heuristics(prompt_chromosome))

        issues_found = len(feedback_points)
        
        # Score is inversely related to the number of issues. 1.0 is a perfect score.
        # Each issue reduces the score.
        critique_score = max(0.0, 1.0 - (issues_found * 0.1)) # Example: each issue costs 0.1

        suggestions = []
        if issues_found > 0:
            suggestions.append("Consider addressing the feedback points to improve prompt quality and effectiveness.")
            suggestions.append("Review prompt engineering best practices for clarity, conciseness, and positive framing.")
        else:
            suggestions.append("Prompt appears well-structured based on current heuristics. Further evaluation with an LLM is recommended.")

        result = {
            "critique_score": critique_score,
            "feedback_points": feedback_points,
            "suggestions": suggestions
        }
        print(f"{self.agent_id} - Critique result: Score={critique_score}, Feedback#={len(feedback_points)}")
        return result
=======
        self.recommendations = [
            "Is the prompt too leading? Does it overly bias the expected answer?",
            "Check for ambiguity: Are there phrases or terms that could be interpreted in multiple ways?",
            "Evaluate clarity: Is the language concise and easy to understand?",
            "Assess specificity: Is the prompt detailed enough to get the desired output, or is it too vague?",
            "Consider if the prompt requests information it hasn't provided sufficient context for.",
        ]

    def process_request(self, request_data: dict) -> dict:
        """Processes a request to critique a prompt."""
        print(f"{self.agent_id} processing request: {request_data}")
        # Actual implementation will follow
        return {"recommendations": self.recommendations}
>>>>>>> 29b8d12c
<|MERGE_RESOLUTION|>--- conflicted
+++ resolved
@@ -13,7 +13,7 @@
         Loads critique rules or heuristics.
         """
         super().__init__(agent_id="PromptCritic")
-<<<<<<< HEAD
+
         self.critique_rules = self._load_critique_rules()
 
     def _load_critique_rules(self) -> list:
@@ -164,18 +164,3 @@
         }
         print(f"{self.agent_id} - Critique result: Score={critique_score}, Feedback#={len(feedback_points)}")
         return result
-=======
-        self.recommendations = [
-            "Is the prompt too leading? Does it overly bias the expected answer?",
-            "Check for ambiguity: Are there phrases or terms that could be interpreted in multiple ways?",
-            "Evaluate clarity: Is the language concise and easy to understand?",
-            "Assess specificity: Is the prompt detailed enough to get the desired output, or is it too vague?",
-            "Consider if the prompt requests information it hasn't provided sufficient context for.",
-        ]
-
-    def process_request(self, request_data: dict) -> dict:
-        """Processes a request to critique a prompt."""
-        print(f"{self.agent_id} processing request: {request_data}")
-        # Actual implementation will follow
-        return {"recommendations": self.recommendations}
->>>>>>> 29b8d12c
