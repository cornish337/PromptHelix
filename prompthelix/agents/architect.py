from prompthelix.agents.base import BaseAgent
from prompthelix.genetics.engine import PromptChromosome

class PromptArchitectAgent(BaseAgent):
    """
    Designs initial prompt structures based on user requirements, 
    system goals, or existing successful prompt patterns.
    """
    def __init__(self):
        """
        Initializes the PromptArchitectAgent.
        Loads prompt templates.
        """
        super().__init__(agent_id="PromptArchitect")
<<<<<<< HEAD
        self.templates = self._load_templates()
=======
        self.recommendations = [
            "Consider a ReAct-style prompt structure: Thought, Action, Observation.",
            "Explore a Chain-of-Thought approach: break down the problem into sequential steps.",
            "For classification tasks, try a few-shot prompt with clear examples for each category.",
            "Use XML-like tags to delineate different parts of the prompt, like <context>, <question>, <output_format>.",
        ]
>>>>>>> 29b8d12c

    def _load_templates(self) -> dict:
        """
        Loads mock prompt templates.

        In a real scenario, this would load from a configuration file or database.

        Returns:
            dict: A dictionary of prompt templates.
        """
        return {
            "summary_v1": {
                "instruction": "Summarize the following text:",
                "context_placeholder": "[text_to_summarize]",
                "output_format": "Concise summary."
            },
            "question_answering_v1": {
                "instruction": "Answer the question based on the provided context:",
                "context_placeholder": "Context: [context_text]\nQuestion: [question_text]",
                "output_format": "Clear and direct answer."
            },
            "generic_v1": {
                "instruction": "Perform the following task:",
                "context_placeholder": "[details]",
                "output_format": "As requested."
            }
        }

    def _parse_requirements(self, task_desc: str, keywords: list, constraints: dict) -> dict:
        """
        Placeholder method to parse and interpret input requirements.

        Args:
            task_desc (str): The description of the task.
            keywords (list): A list of keywords relevant to the task.
            constraints (dict): A dictionary of constraints for the prompt.

        Returns:
            dict: A dictionary of parsed requirements.
        """
        print(f"{self.agent_id} - Parsing requirements: Task='{task_desc}', Keywords='{keywords}', Constraints='{constraints}'")
        # In a real implementation, this would involve more sophisticated NLP
        # and logic to extract structured information.
        return {
            "task_description": task_desc,
            "keywords": keywords,
            "constraints": constraints
        }

    def _select_template(self, parsed_requirements: dict) -> str:
        """
        Placeholder method to select a prompt template based on parsed requirements.

        Args:
            parsed_requirements (dict): The parsed requirements from _parse_requirements.

        Returns:
            str: The name of the selected template.
        """
        task_desc_lower = parsed_requirements.get("task_description", "").lower()
        if "summary" in task_desc_lower or "summarize" in task_desc_lower:
            template_name = "summary_v1"
        elif "question" in task_desc_lower or "answer" in task_desc_lower:
            template_name = "question_answering_v1"
        else:
            template_name = "generic_v1"
        
        print(f"{self.agent_id} - Selected template: {template_name}")
        return template_name

    def _populate_genes(self, template: dict, parsed_requirements: dict) -> list:
        """
        Placeholder method to populate genes for a PromptChromosome based on a template
        and parsed requirements.

        Args:
            template (dict): The selected prompt template.
            parsed_requirements (dict): The parsed requirements.

        Returns:
            list: A list of gene strings for the PromptChromosome.
        """
        genes = []
        genes.append(template["instruction"])

        context = template.get("context_placeholder", "[details_placeholder]")
        keywords = parsed_requirements.get("keywords", [])
        
        # Simple keyword integration for context
        # This could be much more sophisticated, e.g., filling specific placeholders
        if "[text_to_summarize]" in context and parsed_requirements.get("task_description"):
             # Assuming task_description might contain the text for summary in this simple case
            context = context.replace("[text_to_summarize]", parsed_requirements.get("task_description"))
        elif "[question_text]" in context and parsed_requirements.get("task_description"):
            # Assuming task_description might contain the question for QA in this simple case
            context = context.replace("[question_text]", parsed_requirements.get("task_description"))


        if keywords:
            # Add keywords into the context string, if not already a specific placeholder
            if any(kw_placeholder in context for kw_placeholder in ["[keywords]", "{keywords}"]):
                 context = context.replace("[keywords]", ", ".join(keywords)).replace("{keywords}", ", ".join(keywords))
            else:
                context += " Focus on: " + ", ".join(keywords)
        
        genes.append(f"Context: {context}")
        genes.append(f"Output Format: {template['output_format']}")
        
        print(f"{self.agent_id} - Populated genes: {genes}")
        return genes

    def process_request(self, request_data: dict) -> PromptChromosome:
        """
        Designs an initial prompt structure (PromptChromosome) based on the request.

        This method uses a simplified approach of parsing requirements, selecting a template,
        and populating genes. More complex logic would involve deeper NLP, rule engines,
        or even learned models for each step.

        Args:
            request_data (dict): Contains information like 'task_description', 
                                 'keywords', 'constraints'.
                                 Example: 
                                 {
                                     "task_description": "Summarize the provided article about AI.",
                                     "keywords": ["machine learning", "neural networks"],
                                     "constraints": {"max_length": 150}
                                 }
        Returns:
            PromptChromosome: An initial prompt chromosome.
        """
        print(f"{self.agent_id} processing request: {request_data}")
<<<<<<< HEAD
        
        task_desc = request_data.get("task_description", "Default task description")
        keywords = request_data.get("keywords", [])
        constraints = request_data.get("constraints", {})

        # 1. Parse requirements (placeholder)
        parsed_reqs = self._parse_requirements(task_desc, keywords, constraints)

        # 2. Select a template (placeholder)
        template_name = self._select_template(parsed_reqs)
        selected_template = self.templates.get(template_name)

        if not selected_template:
            # Fallback if template is somehow not found (e.g., _select_template returns invalid name)
            print(f"{self.agent_id} - Warning: Template '{template_name}' not found. Using default fallback.")
            fallback_genes = ["Default instruction: " + task_desc]
            if keywords:
                fallback_genes.append("Keywords: " + ", ".join(keywords))
            return PromptChromosome(genes=fallback_genes, fitness_score=0.0) # fitness_score set by evaluator

        # 3. Populate genes based on template and inputs (placeholder)
        genes = self._populate_genes(selected_template, parsed_reqs)
        
        # Fitness score is typically not set by architect, but by evaluator later
        prompt_chromosome = PromptChromosome(genes=genes, fitness_score=0.0) 
        
        print(f"{self.agent_id} - Created PromptChromosome: {str(prompt_chromosome)}")
        return prompt_chromosome
=======
        # Actual implementation will follow
        return {"recommendations": self.recommendations}
>>>>>>> 29b8d12c
<|MERGE_RESOLUTION|>--- conflicted
+++ resolved
@@ -12,16 +12,14 @@
         Loads prompt templates.
         """
         super().__init__(agent_id="PromptArchitect")
-<<<<<<< HEAD
-        self.templates = self._load_templates()
-=======
+
         self.recommendations = [
             "Consider a ReAct-style prompt structure: Thought, Action, Observation.",
             "Explore a Chain-of-Thought approach: break down the problem into sequential steps.",
             "For classification tasks, try a few-shot prompt with clear examples for each category.",
             "Use XML-like tags to delineate different parts of the prompt, like <context>, <question>, <output_format>.",
         ]
->>>>>>> 29b8d12c
+
 
     def _load_templates(self) -> dict:
         """
@@ -154,7 +152,7 @@
             PromptChromosome: An initial prompt chromosome.
         """
         print(f"{self.agent_id} processing request: {request_data}")
-<<<<<<< HEAD
+
         
         task_desc = request_data.get("task_description", "Default task description")
         keywords = request_data.get("keywords", [])
@@ -183,7 +181,3 @@
         
         print(f"{self.agent_id} - Created PromptChromosome: {str(prompt_chromosome)}")
         return prompt_chromosome
-=======
-        # Actual implementation will follow
-        return {"recommendations": self.recommendations}
->>>>>>> 29b8d12c
