from __future__ import annotations

import uuid
import copy
import json
import os
import random
import statistics  # Added import

from typing import TYPE_CHECKING, Optional, Dict  # Ensure Optional is here
import asyncio  # Added
import openai
from openai import OpenAIError, AsyncOpenAI # Added AsyncOpenAI
from prompthelix.config import (
    settings as global_sdk_settings,
)  # Renamed to avoid conflict
from prompthelix import config as global_ph_config  # For LLM_UTILS_SETTINGS
import logging
from prompthelix.metrics import update_ga_metrics
from prompthelix.enums import ExecutionMode  # Added import

# from typing import Optional, Dict # Already imported above and updated

logger = logging.getLogger(__name__)

if TYPE_CHECKING:  # pragma: no cover - only for type hints
    from prompthelix.agents.architect import PromptArchitectAgent
    from prompthelix.agents.results_evaluator import ResultsEvaluatorAgent
    from prompthelix.agents.style_optimizer import StyleOptimizerAgent
    from prompthelix.message_bus import MessageBus  # Added for type hinting
    from sqlalchemy.orm import Session as DbSession
    from prompthelix.models.evolution_models import GAExperimentRun


# PromptChromosome class remains unchanged
class PromptChromosome:
    """
    Represents an individual prompt in the genetic algorithm.

    Each chromosome consists of a list of 'genes' (which are typically strings
    or more structured objects representing parts of a prompt), a fitness score,
    and a unique identifier.
    """

    def __init__(
        self,
        genes: list | None = None,
        fitness_score: float = 0.0,
        parents: list[str] | None = None,
        mutation_op: str | None = None,
    ):
        """
        Initializes a PromptChromosome.

        Args:
            genes (list | None, optional): A list representing the components (genes)
                                           of the prompt. Defaults to an empty list if None.
            fitness_score (float, optional): The initial fitness score of the chromosome.
                                             Defaults to 0.0.
            parents (list[str] | None, optional): IDs of parent chromosomes. Defaults to empty list.
            mutation_op (str | None, optional): Name of the mutation operation applied. Defaults to None.
        """
        self.id = uuid.uuid4()
        self.genes: list = [] if genes is None else genes
        self.fitness_score: float = fitness_score
        self.parents: list[str] = parents if parents is not None else []
        self.mutation_op: str | None = mutation_op

        """
        Initializes a PromptChromosome.

        Args:
            genes (list | None, optional): A list representing the components (genes)
                                           of the prompt. Defaults to an empty list if None.
            fitness_score (float, optional): The initial fitness score of the chromosome.
                                             Defaults to 0.0.
        """
        self.id = uuid.uuid4()
        self.genes: list = [] if genes is None else genes
        self.fitness_score: float = fitness_score
        self.parent_ids: list[str] = parent_ids or []
        self.mutation_strategy: str | None = mutation_strategy


    def calculate_fitness(self) -> float:
        """
        Returns the current fitness score of the chromosome.

        Note: This method simply returns the stored fitness_score. The actual
        calculation and setting of this score are typically handled externally by
        a FitnessEvaluator or a similar mechanism within the genetic algorithm,
        which then updates self.fitness_score.

        Returns:
            float: The fitness score of the chromosome.
        """
        return self.fitness_score

    def to_prompt_string(self, separator: str = "\n") -> str:
        """
        Concatenates all gene strings into a single prompt string.

        This string is typically what would be sent to an LLM for execution.

        Args:
            separator (str, optional): The separator to use between genes.
                                       Defaults to a newline character.

        Returns:
            str: A single string representing the full prompt.
        """
        return separator.join(str(gene) for gene in self.genes)

    def clone(self) -> "PromptChromosome":
        """
        Creates a deep copy of this chromosome with a new unique ID.

        The genes are deep-copied to ensure the clone is independent of the
        original. The fitness score is also copied.

        Returns:
            PromptChromosome: A new PromptChromosome instance that is a deep copy
                              of the current one, but with a new ID.
        """
        cloned_genes = copy.deepcopy(self.genes)
        cloned_chromosome = PromptChromosome(
            genes=cloned_genes,
            fitness_score=self.fitness_score,
            parent_ids=list(self.parent_ids),
            mutation_strategy=self.mutation_strategy,
        )
        cloned_chromosome.mutation_op = None
        return cloned_chromosome

    def __str__(self) -> str:
        """
        Returns a human-readable string representation of the chromosome.

        Returns:
            str: A string detailing the chromosome's ID, fitness, and genes.
        """
        gene_representation = "\n".join([f"  - {str(gene)}" for gene in self.genes])
        if not self.genes:
            gene_representation = "  - (No genes)"
        return (
            f"Chromosome ID: {self.id}\n"
            f"Fitness: {self.fitness_score:.4f}\n"
            f"Genes:\n{gene_representation}"
        )

    def __repr__(self) -> str:
        """
        Returns an unambiguous string representation of the chromosome object.

        Returns:
            str: A string that could ideally be used to recreate the object.
        """
        return (
            f"PromptChromosome(id='{self.id}', genes={self.genes!r}, "
            f"fitness_score={self.fitness_score:.4f}, parent_ids={self.parent_ids}, "
            f"mutation_strategy={self.mutation_strategy!r})"
        )


import importlib
from typing import Type, List, Any # Added Type, List, Any
from prompthelix.config import settings as global_settings_obj # For config access
from prompthelix.genetics.strategy_base import BaseMutationStrategy, BaseSelectionStrategy, BaseCrossoverStrategy
# Import default strategies for fallback
from prompthelix.genetics.mutation_strategies import (
    AppendCharStrategy, ReverseSliceStrategy, PlaceholderReplaceStrategy, NoOperationMutationStrategy
)
from prompthelix.genetics.selection_strategies import TournamentSelectionStrategy
from prompthelix.genetics.crossover_strategies import SinglePointCrossoverStrategy


class GeneticOperators:
    """
    Encapsulates genetic operators like selection, crossover, and mutation
    for PromptChromosome objects. Loads strategies from configuration.
    """

    def __init__(self, style_optimizer_agent: "StyleOptimizerAgent" | None = None, strategy_settings: Optional[Dict[str, Dict]] = None):
        """
        Initializes the GeneticOperators, loading strategies from configuration.

        Args:
            style_optimizer_agent (StyleOptimizerAgent | None, optional): Agent for style optimization.
            strategy_settings (Optional[Dict[str, Dict]], optional): Settings for individual strategies,
                                                                    keyed by strategy class name.
        """
        self.style_optimizer_agent = style_optimizer_agent
        self.strategy_settings = strategy_settings if strategy_settings is not None else {}

        self.mutation_strategies: List[BaseMutationStrategy] = self._load_mutation_strategies()
        self.selection_strategy: BaseSelectionStrategy = self._load_selection_strategy()
        self.crossover_strategy: BaseCrossoverStrategy = self._load_crossover_strategy()

    def _load_strategy_instance(self, class_path_str: str, default_class: Type, base_class: Type) -> Any:
        """Helper to load and instantiate a single strategy class."""
        logger.info(f"Attempting to load strategy from: {class_path_str}")
        StrategyClass = default_class
        try:
            module_path, class_name = class_path_str.rsplit('.', 1)
            module = importlib.import_module(module_path)
            LoadedClass = getattr(module, class_name)
            if issubclass(LoadedClass, base_class):
                StrategyClass = LoadedClass
                logger.info(f"Successfully loaded strategy class: {class_name} from {module_path}")
            else:
                logger.warning(f"Class {class_name} from {module_path} does not inherit from {base_class.__name__}. Using default: {default_class.__name__}")
        except (ImportError, AttributeError, ValueError) as e:
            logger.error(f"Failed to load strategy class '{class_path_str}': {e}. Using default: {default_class.__name__}", exc_info=True)

        # Get specific settings for this strategy class, if any
        class_specific_settings = self.strategy_settings.get(StrategyClass.__name__, None)

        try:
            return StrategyClass(settings=class_specific_settings)
        except Exception as e:
            logger.error(f"Failed to instantiate strategy {StrategyClass.__name__} with settings {class_specific_settings}: {e}. Instantiating with no settings.", exc_info=True)
            return StrategyClass(settings=None)


    def _load_mutation_strategies(self) -> List[BaseMutationStrategy]:
        paths_str = global_settings_obj.MUTATION_STRATEGY_CLASSES
        paths = [path.strip() for path in paths_str.split(',') if path.strip()]

        loaded_strategies: List[BaseMutationStrategy] = []
        if not paths:
            logger.warning("No mutation strategy classes configured. Using default list.")
            # Fallback to a default list of instantiated strategies if config is empty
            return [
                AppendCharStrategy(settings=self.strategy_settings.get("AppendCharStrategy")),
                ReverseSliceStrategy(settings=self.strategy_settings.get("ReverseSliceStrategy")),
                PlaceholderReplaceStrategy(settings=self.strategy_settings.get("PlaceholderReplaceStrategy"))
            ]

        for path_str in paths:
            try:
                # Default class for mutation is tricky as there are many, use NoOp as a safe default if specific one fails
                # However, _load_strategy_instance will use the class from path_str if valid.
                # For mutation, the "default_class" argument to _load_strategy_instance is more like a fallback if the path is totally invalid.
                # Let's assume for mutation, if a path is given, it must load, or it's an error/skip.
                # Or, we can have a default_mutation_strategy_class if needed.
                module_path, class_name = path_str.rsplit('.', 1)
                module = importlib.import_module(module_path)
                StrategyClass = getattr(module, class_name)
                if issubclass(StrategyClass, BaseMutationStrategy):
                    class_specific_settings = self.strategy_settings.get(StrategyClass.__name__, None)
                    loaded_strategies.append(StrategyClass(settings=class_specific_settings))
                    logger.info(f"Loaded and instantiated mutation strategy: {path_str}")
                else:
                    logger.warning(f"Class {path_str} is not a BaseMutationStrategy. Skipping.")
            except (ImportError, AttributeError, ValueError) as e:
                logger.error(f"Failed to load mutation strategy '{path_str}': {e}. Skipping.", exc_info=True)

        if not loaded_strategies: # If all paths failed or paths was empty and resulted in no strategies
            logger.warning("Failed to load any mutation strategies from configuration. Using NoOperationMutationStrategy as default.")
            return [NoOperationMutationStrategy(settings=self.strategy_settings.get("NoOperationMutationStrategy"))]
        return loaded_strategies

    def _load_selection_strategy(self) -> BaseSelectionStrategy:
        class_path = global_settings_obj.SELECTION_STRATEGY_CLASS
        return self._load_strategy_instance(class_path, TournamentSelectionStrategy, BaseSelectionStrategy)

    def _load_crossover_strategy(self) -> BaseCrossoverStrategy:
        class_path = global_settings_obj.CROSSOVER_STRATEGY_CLASS
        return self._load_strategy_instance(class_path, SinglePointCrossoverStrategy, BaseCrossoverStrategy)

    def selection(self, population: list[PromptChromosome], **kwargs) -> PromptChromosome:
        """
        Selects an individual from the population using the configured selection strategy.
        """
        # Pass through kwargs like tournament_size to the strategy's select method
        return self.selection_strategy.select(population, **kwargs)


    def crossover(self, parent1: PromptChromosome, parent2: PromptChromosome, **kwargs) -> tuple[PromptChromosome, PromptChromosome]:
        """
        Performs crossover using the configured crossover strategy.
        """
        # Pass through kwargs like crossover_rate
        return self.crossover_strategy.crossover(parent1, parent2, **kwargs)
"""
                child1_genes.extend(parent1.genes[:crossover_point])
                child1_genes.extend(parent2.genes[crossover_point:])
                child2_genes.extend(parent2.genes[:crossover_point])
                child2_genes.extend(parent1.genes[crossover_point:])

            child1 = PromptChromosome(
                genes=child1_genes,
                fitness_score=0.0,

                parent_ids=[str(parent1.id), str(parent2.id)],

            )
            child2 = PromptChromosome(
                genes=child2_genes,
                fitness_score=0.0,
                parent_ids=[str(parent1.id), str(parent2.id)],

            )
            logger.debug(
                f"Crossover performed between Parent {parent1.id} and Parent {parent2.id}. Child1 ID {child1.id}, Child2 ID {child2.id}."
            )
        else:
            child1 = parent1.clone()
            child2 = parent2.clone()
            child1.parents = [str(parent1.id)]
            child2.parents = [str(parent2.id)]
            child1.fitness_score = 0.0
            child2.fitness_score = 0.0
            child1.parent_ids = [str(parent1.id)]
            child2.parent_ids = [str(parent2.id)]
            logger.debug(
                f"Crossover skipped (rate {crossover_rate}). Cloned Parent {parent1.id} to Child {child1.id}, Parent {parent2.id} to Child {child2.id}."
            )
        return child1, child2
"""

    def mutate(
        self,
        chromosome: PromptChromosome,
        mutation_rate: float = 0.1,
        gene_mutation_prob: float = 0.2,  # This param is currently unused as strategies manage gene selection
        target_style: str | None = None,
    ) -> PromptChromosome:
        """
        Mutates a chromosome based on mutation_rate and gene_mutation_prob.

        Args:
            chromosome (PromptChromosome): The chromosome to mutate.
            mutation_rate (float, optional): The overall probability that any mutation
                                             will occur on the chromosome. Defaults to 0.1.
            gene_mutation_prob (float, optional): The probability that an individual
                                                  gene will be mutated, if the chromosome
                                                  is selected for mutation. Defaults to 0.2.
        Returns:
            PromptChromosome: A new, potentially mutated, PromptChromosome instance.
        """
        # Clone the chromosome at the beginning. Strategies will work on this clone.
        # Individual strategies also clone, this might be redundant but ensures encapsulation.
        # Let's have strategies operate on the passed chromosome and expect them to return a new, mutated clone.

        mutated_chromosome_overall = chromosome  # Start with original
        mutation_applied_this_cycle = False
        selected_strategy_name: str | None = None

        if (
            random.random() < mutation_rate
        ):  # Overall probability of any mutation occurring
            if self.mutation_strategies:
                # Apply one strategy per gene, if gene_mutation_prob is met for that gene
                # This is a change from "one strategy for the whole chromosome" to "potentially multiple strategies if multiple genes mutate"
                # Or, pick one strategy and apply it if any gene is chosen for mutation. Let's stick to the latter for now.

                # Create a working clone that strategies will modify or replace
                working_chromosome_clone = chromosome.clone()
                working_chromosome_clone.fitness_score = 0.0  # Reset fitness
                working_chromosome_clone.parent_ids = list(chromosome.parent_ids)

                at_least_one_gene_mutated = False
                for i in range(len(working_chromosome_clone.genes)):
                    if (
                        random.random() < gene_mutation_prob
                    ):  # Probability of this specific gene mutating
                        selected_strategy = random.choice(self.mutation_strategies)

                        # Create a temporary chromosome for the single gene to pass to the strategy
                        # This is a bit clunky; strategies might need to be aware of gene indices or operate on gene lists.
                        # For now, let's assume strategies are designed to mutate one gene of a chromosome.
                        # The current strategies (AppendChar, ReverseSlice, PlaceholderReplace) pick a random gene.
                        # This means applying a strategy might mutate a *different* gene than the one selected by index i.
                        # This needs refinement.

                        # Refined approach: Pass the working_chromosome_clone and let the strategy pick a gene.
                        # If a strategy is applied, we consider the chromosome mutated.
                        # This is simpler and closer to the original intent where one mutation operation was chosen.

                        # Let's revert to: if mutation is to occur, pick ONE strategy and apply it to the chromosome.
                        # The strategy itself will then pick which gene(s) to mutate internally if it's gene-specific.
                        pass  # This loop for gene_mutation_prob is not how it should be with current strategies

                # Corrected logic: If chromosome is selected for mutation, pick one strategy and apply it.
                # The chosen strategy will internally handle how it mutates (e.g. which gene).
                selected_strategy = random.choice(self.mutation_strategies)
                selected_strategy_name = selected_strategy.__class__.__name__
                logger.debug(
                    f"Applying mutation strategy '{selected_strategy.__class__.__name__}' to chromosome {working_chromosome_clone.id}"
                )
                mutated_chromosome_overall = selected_strategy.mutate(
                    working_chromosome_clone
                )  # Pass the clone
                mutated_chromosome_overall.parent_ids = list(chromosome.parent_ids)
                mutated_chromosome_overall.mutation_strategy = selected_strategy.__class__.__name__
                mutation_applied_this_cycle = True  # A strategy was applied

                # The old logic of appending "*" if no gene was modified by the above loop:
                # This should be handled by ensuring strategies always make a change,
                # or by having a specific strategy that does this (e.g. "MinorPerturbationStrategy").
                # For now, if a strategy is selected, we assume it mutates.
                # The NoOperationMutationStrategy can be used if no change is desired sometimes.
            else:
                logger.warning(
                    "Mutation selected to occur, but no mutation strategies are defined in GeneticOperators."
                )
                mutated_chromosome_overall = (
                    chromosome.clone()
                )  # Still clone, reset fitness
                mutated_chromosome_overall.fitness_score = 0.0
                mutated_chromosome_overall.parent_ids = list(chromosome.parent_ids)
                mutated_chromosome_overall.mutation_op = None


        # If no mutation was applied by random chance (missed mutation_rate),
        # return a fresh clone with reset fitness.
        if not mutation_applied_this_cycle:
            mutated_chromosome_overall = chromosome.clone()
            mutated_chromosome_overall.fitness_score = 0.0
            mutated_chromosome_overall.parent_ids = list(chromosome.parent_ids)
            mutated_chromosome_overall.mutation_strategy = None
            mutated_chromosome_overall.mutation_op = None

            # No specific mutation strategy was chosen via mutation_rate

        # Style optimization step (if applicable)
        # This happens *after* a primary mutation strategy has been applied (or not, if mutation_rate was missed)
        if target_style and self.style_optimizer_agent:
            # If mutation_applied_this_cycle is false, mutated_chromosome_overall is just a clone.
            # We might only want to apply style optimization if a structural mutation happened.
            # Or, style optimization could be a mutation strategy itself.
            # For now, let's assume it can be applied even to an unmutated (but cloned) chromosome.
            try:
                # Ensure the chromosome passed to style optimizer is the one potentially mutated
                request = {
                    "prompt_chromosome": mutated_chromosome_overall,
                    "target_style": target_style,
                }
                optimized_chromosome = self.style_optimizer_agent.process_request(
                    request
                )
                if isinstance(optimized_chromosome, PromptChromosome):
                    # The style optimizer should return a new chromosome instance.
                    # Fitness of this new chromosome should ideally be reset by the optimizer,
                    # or it should be reset here if the optimizer doesn't guarantee it.
                    # For now, we assume the optimizer returns a valid chromosome,
                    # and we'll ensure its fitness is 0.0 for the new generation.
                    mutated_chromosome_overall = optimized_chromosome
                    mutated_chromosome_overall.fitness_score = 0.0
                    mutated_chromosome_overall.parent_ids = list(chromosome.parent_ids)
                    mutated_chromosome_overall.mutation_strategy = (
                        mutated_chromosome_overall.mutation_strategy
                        if mutated_chromosome_overall.mutation_strategy
                        else getattr(chromosome, "mutation_strategy", None)
                    )

                    logger.info(
                        f"Chromosome {mutated_chromosome_overall.id} successfully style-optimized to target style '{target_style}'."
                    )
                else:
                    logger.warning(
                        f"StyleOptimizerAgent did not return a PromptChromosome for chromosome {mutated_chromosome_overall.id} "
                        f"(received {type(optimized_chromosome)}). Skipping style optimization."
                    )
            except Exception as e:
                logger.error(
                    f"Style optimization failed during mutation for chromosome {mutated_chromosome_overall.id} "
                    f"with target style '{target_style}': {e}",
                    exc_info=True,
                )
        elif target_style and not self.style_optimizer_agent:
            logger.warning(
                f"Target style '{target_style}' provided for mutation, but StyleOptimizerAgent is not available. Skipping style optimization."
            )

        mutated_chromosome_overall.parents = list(chromosome.parents)
        if mutation_applied_this_cycle:
            mutated_chromosome_overall.mutation_op = selected_strategy_name
        logger.info(
            json.dumps(
                {
                    "event": "offspring_created",
                    "child_id": str(mutated_chromosome_overall.id),
                    "parent_ids": mutated_chromosome_overall.parents,
                    "mutation_op": mutated_chromosome_overall.mutation_op,
                }
            )
        )
        return mutated_chromosome_overall


from prompthelix.genetics.fitness_base import BaseFitnessEvaluator # Import the ABC

# FitnessEvaluator class now implements BaseFitnessEvaluator
class FitnessEvaluator(BaseFitnessEvaluator):
    """
    Evaluates the fitness of PromptChromosome instances.
    This class simulates interaction with an LLM and uses a ResultsEvaluatorAgent
    to determine the fitness score based on the LLM's output.
    It serves as the default fitness evaluation strategy.
    """

    def __init__(
        self,
        results_evaluator_agent: "ResultsEvaluatorAgent", # Specific dependency for this implementation
        execution_mode: ExecutionMode,                   # Specific dependency for this implementation
        llm_settings: Optional[Dict] = None,             # Specific dependency for this implementation
        settings: Optional[Dict] = None,                 # From ABC, for general settings
        **kwargs                                         # For ABC compatibility
    ):
        """
        Initializes the FitnessEvaluator.
        Args:
            results_evaluator_agent (ResultsEvaluatorAgent): An instance of
                ResultsEvaluatorAgent.
            execution_mode (ExecutionMode): The mode of execution (TEST or REAL).
            llm_settings (Optional[Dict]): Overridden LLM settings for direct LLM calls.
            settings (Optional[Dict]): General configuration settings from BaseFitnessEvaluator.
            **kwargs: Additional keyword arguments.
        """
        super().__init__(settings=settings, **kwargs) # Call ABC constructor
        from prompthelix.agents.results_evaluator import ResultsEvaluatorAgent

        if not isinstance(results_evaluator_agent, ResultsEvaluatorAgent):
            raise TypeError(
                "results_evaluator_agent must be an instance of ResultsEvaluatorAgent for this default FitnessEvaluator."
            )

        self.results_evaluator_agent = results_evaluator_agent
        self.execution_mode = execution_mode

        # Use llm_settings passed directly, or try to get from general settings, then global config
        effective_llm_settings = llm_settings
        if effective_llm_settings is None and self.settings:
            effective_llm_settings = self.settings.get("llm_settings")

        # Merge effective_llm_settings with global defaults
        base_llm_settings = copy.deepcopy(
            global_ph_config.LLM_UTILS_SETTINGS.get("openai", {})
        )  # Assuming 'openai' is the provider here
        if llm_settings:
            # Using a simple update; for deep merge, import and use update_settings utility
            # from prompthelix.utils.config_utils import update_settings
            # self.llm_settings = update_settings(base_llm_settings, llm_settings)
            # For now, simple update for direct keys like api_key, timeout from the passed llm_settings.
            # A more robust solution would involve the update_settings utility for deep merge.
            temp_settings = base_llm_settings.copy()
            temp_settings.update(
                llm_settings
            )  # Shallow update, override top-level keys
            self.llm_settings = temp_settings
        else:
            self.llm_settings = base_llm_settings

        logger.debug(f"FitnessEvaluator effective LLM settings: {self.llm_settings}")

        # Store info for re-instantiation in subprocesses
        self.results_evaluator_agent_class = results_evaluator_agent.__class__
        self.results_evaluator_agent_knowledge_file = getattr(
            results_evaluator_agent, "settings", {}
        ).get("knowledge_file_path")

        self.openai_client = None
        if self.execution_mode == ExecutionMode.REAL:
            # Prioritize API key from llm_settings, then global_sdk_settings
            api_key_to_use = self.llm_settings.get(
                "api_key", global_sdk_settings.OPENAI_API_KEY
            )

            if api_key_to_use:
                try:
                    # Pass other params from self.llm_settings if OpenAI client accepts them
                    client_params = {
                        "api_key": api_key_to_use,
                        "timeout": self.llm_settings.get(
                            "default_timeout", openai.DefaultHttpxClient.DEFAULT_TIMEOUT
                        ),  # openai library default
                        # Add other relevant params like 'max_retries', 'organization' if in settings
                    }
                    if "max_retries" in self.llm_settings:
                        client_params["max_retries"] = self.llm_settings["max_retries"]

                    self.openai_client = openai.AsyncOpenAI(**client_params) # Changed to AsyncOpenAI
                    logger.info(
                        "FitnessEvaluator: AsyncOpenAI client initialized successfully for REAL mode in main process."
                    )
                except Exception as e:
                    logger.error(
                        f"FitnessEvaluator: Error initializing OpenAI client in main process: {e}",
                        exc_info=True,
                    )
                    self.openai_client = None
            else:
                logger.error(
                    "FitnessEvaluator: OpenAI API Key not found in settings or global config. LLM calls in REAL mode will fail."
                )
        else:  # TEST mode
            logger.info(
                "FitnessEvaluator: Initialized in TEST mode. LLM calls will be skipped by _call_llm_api."
            )

    def __getstate__(self):
        state = self.__dict__.copy()
        # llm_settings is serializable, so it can stay
        # Remove attributes that cannot or should not be pickled
        if "results_evaluator_agent" in state:
            del state["results_evaluator_agent"]
        if "openai_client" in state:
            del state["openai_client"]
        return state

    def __setstate__(self, state):
        self.__dict__.update(state)

        # Re-initialize results_evaluator_agent
        # Logger should be available as it's a module-level global
        if (
            hasattr(self, "results_evaluator_agent_class")
            and self.results_evaluator_agent_class
        ):
            try:
                # Pass agent settings if they were part of the original agent's setup
                agent_settings = getattr(self.results_evaluator_agent, "settings", None)
                self.results_evaluator_agent = self.results_evaluator_agent_class(
                    message_bus=None,
                    settings=agent_settings,  # Pass original settings
                    knowledge_file_path=self.results_evaluator_agent_knowledge_file,  # Still needed if not in settings
                )
                self.results_evaluator_agent.db = (
                    None  # Ensure db is None in subprocess
                )
                logger.info(
                    "FitnessEvaluator (subprocess): ResultsEvaluatorAgent re-initialized."
                )
            except Exception as e:
                logger.error(
                    f"FitnessEvaluator (subprocess): Failed to re-initialize ResultsEvaluatorAgent: {e}",
                    exc_info=True,
                )
                self.results_evaluator_agent = None
        else:
            logger.error(
                "FitnessEvaluator (subprocess): results_evaluator_agent_class not found in state. Cannot re-initialize agent."
            )
            self.results_evaluator_agent = None

        # Re-initialize openai_client using self.llm_settings
        self.openai_client = None
        if self.execution_mode == ExecutionMode.REAL:
            api_key_to_use = self.llm_settings.get(
                "api_key", global_sdk_settings.OPENAI_API_KEY
            )
            if api_key_to_use:
                try:
                    client_params = {
                        "api_key": api_key_to_use,
                        "timeout": self.llm_settings.get(
                            "default_timeout", openai.DefaultHttpxClient.DEFAULT_TIMEOUT
                        ),
                    }
                    if "max_retries" in self.llm_settings:
                        client_params["max_retries"] = self.llm_settings["max_retries"]
                    self.openai_client = openai.AsyncOpenAI(**client_params) # Changed to AsyncOpenAI
                    logger.info(
                        "FitnessEvaluator (subprocess): AsyncOpenAI client re-initialized for REAL mode."
                    )
                except Exception as e:
                    logger.error(
                        f"FitnessEvaluator (subprocess): Error re-initializing OpenAI client for REAL mode: {e}",
                        exc_info=True,
                    )
            else:
                logger.warning(
                    "FitnessEvaluator (subprocess): OpenAI API key not found. Cannot re-initialize client for REAL mode."
                )
        else:
            logger.info(
                "FitnessEvaluator (subprocess): In TEST mode, LLM client not re-initialized."
            )

    async def _call_llm_api( # Changed to async def
        self, prompt_string: str, model_name: Optional[str] = None
    ) -> str:
        """
        Calls the LLM API with the given prompt string using settings from self.llm_settings.
        Args:
            prompt_string (str): The prompt to send to the LLM.
            model_name (str, optional): Specific model to use, overrides default from settings.
        Returns:
            str: The LLM's response content, or an error message string if the call fails.
        """
        if self.execution_mode == ExecutionMode.TEST:
            logger.info(
                f"Executing in TEST mode. Returning dummy LLM output for prompt: {prompt_string[:100]}..."
            )
            # Simulate async behavior even in test mode if needed, though not strictly necessary for dummy data
            # await asyncio.sleep(0.01)
            return "This is a test output from dummy LLM in TEST mode."

        if not self.openai_client:
            logger.error(
                "AsyncOpenAI client is not initialized. Cannot call LLM API in REAL mode."
            )
            return "Error: LLM client not initialized for REAL mode."

        # Determine model: use provided, then from self.llm_settings, then fallback
        current_model_name = (
            model_name or self.llm_settings.get("default_model") or "gpt-3.5-turbo"
        )

        # Get other call parameters from self.llm_settings
        timeout = self.llm_settings.get(
            "default_timeout", 60
        )  # Default timeout if not in settings
        max_tokens = self.llm_settings.get(
            "max_tokens", 150
        )  # Example, adjust as needed
        temperature = self.llm_settings.get("temperature", 0.7)  # Example

        logger.info(
            f"Calling AsyncOpenAI API model {current_model_name} for prompt (first 100 chars): {prompt_string[:100]}..."
        )
        logger.debug(
            f"LLM call params: timeout={timeout}, max_tokens={max_tokens}, temperature={temperature}"
        )
        try:
            response = await self.openai_client.chat.completions.acreate( # Changed to acreate and added await
                model=current_model_name,
                messages=[{"role": "user", "content": prompt_string}],
                timeout=timeout,
                max_tokens=max_tokens,
                temperature=temperature,
                # Add other parameters like top_p, frequency_penalty, presence_penalty if in self.llm_settings
            )
            if (
                response.choices
                and response.choices[0].message
                and response.choices[0].message.content
            ):
                content = response.choices[0].message.content.strip()
                logger.info(
                    f"AsyncOpenAI API call successful. Response (first 100 chars): {content[:100]}..."
                )
                return content
            else:
                logger.warning(
                    f"AsyncOpenAI API call for prompt '{prompt_string[:50]}...' returned no content or unexpected response structure."
                )
                return "Error: No content from LLM."
        except OpenAIError as e:
            logger.error(
                f"AsyncOpenAI API error for prompt '{prompt_string[:50]}...': {e}",
                exc_info=True,
            )
            return f"Error: LLM API call failed. Details: {str(e)}"
        except Exception as e:  # Catch any other unexpected errors
            logger.critical(
                f"Unexpected error during AsyncOpenAI API call for prompt '{prompt_string[:50]}...': {e}",
                exc_info=True,
            )
            return f"Error: Unexpected issue during LLM API call. Details: {str(e)}"

    def evaluate(
        self,
        chromosome: PromptChromosome,
        task_description: str,
        success_criteria: dict | None = None,
    ) -> float:
        """
        Evaluates the fitness of a given chromosome.
        This involves converting the chromosome to a prompt string, simulating
        an LLM call with this prompt, and then using the ResultsEvaluatorAgent
        to score the LLM's output. The chromosome's fitness_score attribute
        is updated with the result.
        Args:
            chromosome (PromptChromosome): The chromosome to evaluate.
            task_description (str): A description of the task the prompt is for.
            success_criteria (dict | None, optional): Criteria for evaluating the
                success of the LLM output. Defaults to None.
        Returns:
            float: The calculated fitness score for the chromosome.
        """
        if not isinstance(chromosome, PromptChromosome):
            raise TypeError("chromosome must be an instance of PromptChromosome.")
        prompt_string = chromosome.to_prompt_string()

        # The call to _call_llm_api is now logged within that method.
        # Since evaluate is synchronous (called by ProcessPoolExecutor)
        # and _call_llm_api is now async, we use asyncio.run() here.
        try:
            llm_output = asyncio.run(self._call_llm_api(prompt_string))
        except Exception as e:
            # Catch potential RuntimeError if asyncio.run is called from an already running loop
            # (should not happen if ProcessPoolExecutor creates fresh processes without active loops)
            # or other exceptions during the setup/teardown of asyncio.run itself.
            logger.error(f"FitnessEvaluator: Error invoking asyncio.run for _call_llm_api with prompt ID {chromosome.id}: {e}", exc_info=True)
            llm_output = f"Error: Failed to run async LLM call. Details: {str(e)}"


        if llm_output.startswith("Error:"):
            logger.warning(
                f"LLM call for prompt ID {chromosome.id} (text: {prompt_string[:50]}...) failed. Output: {llm_output}"
            )
        # else:
        # Successful LLM output is logged in _call_llm_api.
        # If further logging of the output snippet is desired here, it can be added.
        # logger.debug(f"FitnessEvaluator: LLM Output for prompt ID {chromosome.id}: {llm_output[:150]}...")

        request_data = {
            "prompt_chromosome": chromosome,
            "llm_output": llm_output,  # Pass the actual or error string from LLM
            "task_description": task_description,
            "success_criteria": success_criteria if success_criteria else {},
        }
        eval_result = self.results_evaluator_agent.process_request(request_data)

        chromosome.fitness_score = eval_result.get("fitness_score", 0.0)
        chromosome.evaluation_details = eval_result.get(
            "detailed_metrics", {}
        )  # Corrected key

        # Debugging: Check for LLM analysis status from ResultsEvaluatorAgent
        logger.info(
            f"FIT_EVAL: Chromosome ID {chromosome.id} -- evaluation_details before status check: {str(chromosome.evaluation_details)}"
        )
        llm_analysis_status = None
        feedback_message = "N/A"

        if chromosome.evaluation_details and isinstance(
            chromosome.evaluation_details, dict
        ):
            llm_analysis_status = chromosome.evaluation_details.get(
                "llm_analysis_status"
            )
            feedback_message = chromosome.evaluation_details.get(
                "llm_assessment_feedback", "N/A"
            )
            logger.info(
                f"FIT_EVAL: Chromosome ID {chromosome.id} -- Found evaluation_details. llm_analysis_status: {llm_analysis_status}, feedback: {feedback_message}"
            )
        else:
            logger.warning(
                f"FIT_EVAL: Chromosome ID {chromosome.id} -- chromosome.evaluation_details is None, not a dict, or empty. Value: {str(chromosome.evaluation_details)}"
            )

        # Original logging logic based on the possibly updated llm_analysis_status
        if llm_analysis_status and llm_analysis_status != "success":
            logger.info(
                f"FitnessEvaluator: Chromosome {chromosome.id} evaluated using fallback LLM metrics. "  # Standard log message
                f"Status: '{llm_analysis_status}'. Assigned fitness: {chromosome.fitness_score:.4f}. "
                f"Feedback: {feedback_message}"
            )
        elif (
            not llm_analysis_status
        ):  # This case implies evaluation_details might be missing or status key itself is absent
            logger.warning(
                f"FitnessEvaluator: 'llm_analysis_status' key was not found or was None in evaluation_details for Chromosome {chromosome.id}. "  # Standard log message
                f"Cannot determine if fallback LLM metrics were used. evaluation_details content: {str(chromosome.evaluation_details)[:200]}..."
            )

        # Final log line for summary
        logger.info(
            f"FitnessEvaluator: Evaluated chromosome {chromosome.id}, Assigned Fitness: {chromosome.fitness_score:.4f}, LLM Analysis Status Logged: {llm_analysis_status if llm_analysis_status else 'Status Unknown (Final Log)'}"
        )

        return chromosome.fitness_score


# Updated PopulationManager class
class PopulationManager:
    """
    Manages the population of prompts, including initialization and evolution
    through generations using genetic operators and fitness evaluation.
    """

    def __init__(
        self,
        genetic_operators: GeneticOperators,
        fitness_evaluator: FitnessEvaluator,
        prompt_architect_agent: "PromptArchitectAgent",
        population_size: int = 50,
        elitism_count: int = 2,
        population_path: str | None = None,
        initial_prompt_str: str | None = None,  # New parameter
        parallel_workers: Optional[int] = None,
        evaluation_timeout: Optional[int] = 60,
        message_bus: Optional["MessageBus"] = None,  # Added message_bus
        agents_used: list[str] | None = None,
        metrics_file_path: str | None = None,
    ):
        """
        Initializes the PopulationManager.

        Args:
            genetic_operators (GeneticOperators): Instance of GeneticOperators.
            fitness_evaluator (FitnessEvaluator): Instance of FitnessEvaluator.
            prompt_architect_agent (PromptArchitectAgent): Instance for creating initial prompts.
            population_size (int, optional): The desired size of the population. Defaults to 50.
            elitism_count (int, optional): The number of top individuals to carry over
                                           to the next generation without modification. Defaults to 2.
            population_path (str | None, optional): Path to load/save population JSON.
                If provided and the file exists, the population will be loaded
                from this file on initialization.
            initial_prompt_str (str | None, optional): An initial prompt string to seed
                one chromosome in the population. Defaults to None.
            agents_used (list[str] | None, optional): A list of agent IDs used in the process.
                                                     Defaults to None, resulting in an empty list.
        """

        # Allow duck-typed objects in tests by skipping strict isinstance checks
        # Tests often pass MagicMock instances for these dependencies
        from prompthelix.agents.architect import PromptArchitectAgent

        if population_size <= 0:
            raise ValueError("Population size must be positive.")
        if elitism_count < 0 or elitism_count > population_size:
            raise ValueError(
                "Elitism count must be non-negative and not exceed population size."
            )
        if parallel_workers is not None and parallel_workers <= 0:
            raise ValueError("parallel_workers must be positive if specified.")
        if evaluation_timeout is not None and evaluation_timeout <= 0:
            raise ValueError("evaluation_timeout must be positive if specified.")

        self.genetic_operators = genetic_operators
        self.fitness_evaluator = fitness_evaluator
        self.prompt_architect_agent = prompt_architect_agent
        self.population_size = population_size
        self.elitism_count = elitism_count
        self.population_path = population_path
        self.initial_prompt_str = initial_prompt_str  # Store the new parameter
        self.parallel_workers = parallel_workers
        self.evaluation_timeout = evaluation_timeout
        self.message_bus = message_bus  # Added
        self.agents_used: list[str] = (
            agents_used if agents_used is not None else []
        )  # Added
        self.metrics_file_path = metrics_file_path

        self.population: list[PromptChromosome] = []
        self.generation_number: int = 0

        self.is_paused: bool = False  # Added
        self.should_stop: bool = False  # Added
        self.status: str = "IDLE"  # Added
        self._wandb_run = None
        self._mlflow_run = None

        if self.population_path:
            self.load_population(self.population_path)

        self.broadcast_ga_update(
            event_type="ga_manager_initialized"
        )  # Initial broadcast

    def pause_evolution(self):  # Added
        self.is_paused = True
        self.status = "PAUSED"
        logger.info("GA evolution paused.")
        self.broadcast_ga_update(event_type="ga_paused")

    def resume_evolution(self):  # Added
        self.is_paused = False
        self.status = "RUNNING"  # Or should it wait for evolve_population to set it?
        logger.info("GA evolution resumed.")
        self.broadcast_ga_update(event_type="ga_resumed")

    def stop_evolution(self):  # Added
        self.should_stop = True
        self.is_paused = False  # Ensure it's not stuck in pause
        self.status = "STOPPING"
        logger.info("GA evolution stopping...")
        self.broadcast_ga_update(event_type="ga_stopping")

    def broadcast_ga_update(
        self,
        event_type: str = "ga_status_update",
        additional_data: Optional[dict] = None,
        selected_parent_ids: Optional[list[str]] = None,  # Added
    ):  # Added
        if not self.message_bus or not self.message_bus.connection_manager:
            # logger.debug("Message bus or connection manager not available for GA update broadcast.")
            return

        fittest = self.get_fittest_individual()
        fitness_scores = []
        if self.population:
            fitness_scores = [
                c.fitness_score for c in self.population if hasattr(c, "fitness_score")
            ]

        # --- Begin added logic for population sample ---
        population_sample_data = []
        if self.population:
            # Ensure population is sorted by fitness (descending)
            # get_fittest_individual might have already sorted it, but to be sure:
            sorted_population_for_sample = sorted(
                self.population, key=lambda chromo: chromo.fitness_score, reverse=True
            )

            sample_size = min(
                len(sorted_population_for_sample), 5
            )  # Take top 5 or fewer
            for chromo in sorted_population_for_sample[:sample_size]:
                processed_genes = []
                for gene in chromo.genes:
                    gene_str = str(gene)
                    if len(gene_str) > 50:  # Truncate long gene strings
                        gene_str = gene_str[:47] + "..."
                    processed_genes.append(gene_str)

                if (
                    len(processed_genes) > 3
                ):  # Limit number of genes shown per chromosome
                    processed_genes = processed_genes[:3] + ["... (more genes)"]

                population_sample_data.append(
                    {
                        "id": str(chromo.id),  # Ensure UUID is string
                        "genes": processed_genes,  # List of strings
                        "fitness_score": chromo.fitness_score,  # Float
                    }
                )
        # --- End added logic for population sample ---

        payload = {
            "status": self.status,
            "generation": self.generation_number,
            "population_size": len(self.population) if self.population else 0,
            "best_fitness": fittest.fitness_score if fittest else None,
            "is_paused": self.is_paused,
            "should_stop": self.should_stop,
            "agents_used": self.agents_used,
            "fittest_chromosome_string": (
                fittest.to_prompt_string() if fittest else None
            ),
            # Fitness trends and population statistics
            "fitness_min": min(fitness_scores) if fitness_scores else None,
            "fitness_max": max(fitness_scores) if fitness_scores else None,
            "fitness_mean": statistics.mean(fitness_scores) if fitness_scores else None,
            "fitness_median": (
                statistics.median(fitness_scores) if fitness_scores else None
            ),
            "fitness_std_dev": (
                statistics.stdev(fitness_scores)
                if len(fitness_scores) > 1
                else (0.0 if fitness_scores else None)
            ),
            "population_sample": population_sample_data,  # Add the new sample data to the payload
            "selected_parent_ids": (
                selected_parent_ids if selected_parent_ids is not None else []
            ),  # Added
        }
        if additional_data:
            payload.update(additional_data)

        # Store history for API retrieval and update metrics
        try:
            from prompthelix import globals as ph_globals

            ph_globals.ga_history.append(
                {
                    "generation": self.generation_number,
                    "best_fitness": payload.get("best_fitness"),
<<<<<<< HEAD
                    "fitness_mean": payload.get("fitness_mean"),
                    "fitness_min": payload.get("fitness_min"),
                }
            )
=======
                }
            )
        except Exception:
            pass

        # Update Prometheus gauges and optionally log to Weights & Biases
        update_ga_metrics(self.generation_number, payload.get("best_fitness"))

        try:
            from prompthelix.utils import update_generation, update_best_fitness
            update_generation(self.generation_number)
            update_best_fitness(payload.get("best_fitness"))
>>>>>>> 39c70569
        except Exception:
            pass

        try:
            loop = asyncio.get_running_loop()
            if loop.is_running():
                loop.create_task(
                    self.message_bus.connection_manager.broadcast_json(
                        {"type": event_type, "data": payload}
                    )
                )
            else:
                loop.run_until_complete(
                    self.message_bus.connection_manager.broadcast_json(
                        {"type": event_type, "data": payload}
                    )
                )
        except RuntimeError:
            loop = asyncio.new_event_loop()
            try:
                loop.run_until_complete(
                    self.message_bus.connection_manager.broadcast_json(
                        {"type": event_type, "data": payload}
                    )
                )
            finally:
                loop.close()
        except Exception as e:
            logger.error(
                f"Unexpected error during GA update broadcast: {e}", exc_info=True
            )

    def initialize_population(
        self,
        initial_task_description: str,
        initial_keywords: list | None = None,
        initial_constraints: dict | None = None,
    ):
        """
        Initializes the population with new prompts. If `self.initial_prompt_str`
        is provided, one chromosome will be seeded from it. The rest are
        created by the PromptArchitectAgent.

        Args:
            initial_task_description (str): The task description for the initial prompts.
            initial_keywords (list | None, optional): Keywords for initial prompts. Defaults to None.
            initial_constraints (dict | None, optional): Constraints for initial prompts. Defaults to None.
        """
        self.status = "INITIALIZING"  # Added
        self.broadcast_ga_update(event_type="ga_initialization_started")  # Added

        logger.info(
            f"PopulationManager: Initializing population of size {self.population_size} for task: '{initial_task_description}'"
        )
        self.population = []

        num_to_generate_randomly = self.population_size

        if self.initial_prompt_str and self.population_size > 0:
            logger.info(
                f"PopulationManager: Seeding one chromosome from provided initial_prompt_str: '{self.initial_prompt_str[:100]}...'"
            )
            # Treat the entire string as a single gene for simplicity
            seeded_chromosome = PromptChromosome(genes=[self.initial_prompt_str])
            self.population.append(seeded_chromosome)
            num_to_generate_randomly -= 1
            if num_to_generate_randomly < 0:  # Should not happen if population_size > 0
                num_to_generate_randomly = 0

        actual_initial_keywords = (
            initial_keywords if initial_keywords is not None else []
        )
        actual_initial_constraints = (
            initial_constraints if initial_constraints is not None else {}
        )

        for i in range(num_to_generate_randomly):
            request_data = {
                "task_description": initial_task_description,
                "keywords": copy.deepcopy(actual_initial_keywords),
                "constraints": copy.deepcopy(actual_initial_constraints),
            }

            chromosome = self.prompt_architect_agent.process_request(request_data)
            if not isinstance(chromosome, PromptChromosome):
                logger.warning(
                    f"PopulationManager: PromptArchitectAgent did not return a PromptChromosome. Got: {type(chromosome)}. Skipping this one."
                )
                continue  # Consider how to handle this to ensure population size is met

            self.population.append(chromosome)

        # Ensure population size is exactly self.population_size, potentially by adding more if architect failed
        # or truncating if somehow too many were added (though current logic prevents over-addition)
        while len(self.population) < self.population_size and self.population_size > 0:
            logger.warning(
                f"PopulationManager: Population size {len(self.population)} is less than target {self.population_size} after initial generation. Attempting to add more."
            )
            # This might happen if PromptArchitectAgent fails to return chromosomes for some iterations
            # and initial_prompt_str was also used.
            request_data = {
                "task_description": initial_task_description,
                "keywords": copy.deepcopy(actual_initial_keywords),
                "constraints": copy.deepcopy(actual_initial_constraints),
            }
            chromosome = self.prompt_architect_agent.process_request(request_data)
            if isinstance(chromosome, PromptChromosome):
                self.population.append(chromosome)
            else:
                logger.error(
                    "PopulationManager: PromptArchitectAgent failed again during fill. Population may be undersized."
                )
                break  # Avoid infinite loop if architect keeps failing

        if len(self.population) > self.population_size:
            self.population = self.population[: self.population_size]

        if len(self.population) != self.population_size and self.population_size > 0:
            logger.warning(
                f"PopulationManager: Final initialized population size {len(self.population)} does not match target {self.population_size}."
            )

        self.generation_number = 0
        logger.info(
            f"PopulationManager: Population initialized. Generation: {self.generation_number}, Size: {len(self.population)}"
        )

        self.status = "IDLE"  # Or "READY_TO_EVOLVE" # Added
        self.broadcast_ga_update(event_type="ga_initialization_complete")  # Added

    def evolve_population(
        self,
        task_description: str,
        success_criteria: dict | None = None,
        target_style: str | None = None,
        db_session: "DbSession" | None = None,
        experiment_run: "GAExperimentRun" | None = None,
    ):
        """
        Orchestrates one generation of evolution: evaluation, selection, crossover, and mutation.

        Args:
            task_description (str): The task description for fitness evaluation.
            success_criteria (dict | None, optional): Success criteria for fitness evaluation. Defaults to None.
            target_style (str | None, optional): Desired style used during mutation when
                StyleOptimizerAgent is available. Defaults to None.
        """
        from prompthelix.services import add_chromosome_record

        if self.should_stop:  # Moved this check up, and modified its behavior
            logger.info(
                f"PopulationManager.evolve_population: Stop requested before starting generation {self.generation_number + 1}. Aborting evolution for this generation."
            )
            # Do not change self.status here, let the orchestrator loop handle final status.
            # self.status = "STOPPED" # This was here, but task says orchestrator handles final status
            # self.broadcast_ga_update(event_type="ga_stopped_before_generation") # This was here
            return  # Exit early

        if self.is_paused:  # This check is fine
            logger.info("Evolution is paused, skipping generation.")
            # broadcast_ga_update is called by pause_evolution (which sets status to PAUSED)
            return

        self.status = "RUNNING"  # Added
        self.broadcast_ga_update(
            event_type="ga_generation_started",
            additional_data={"generation": self.generation_number + 1},
            selected_parent_ids=None,  # Explicitly None
        )  # Added

        if not self.population:
            logger.warning(
                "PopulationManager: Cannot evolve an empty population. Please initialize first."
            )
            self.status = "ERROR"  # Or IDLE
            self.broadcast_ga_update(
                event_type="ga_error", additional_data={"error": "Empty population"}
            )
            return

        current_generation_number = self.generation_number + 1
        logger.info(
            f"PopulationManager: Starting evolution for generation {current_generation_number}. Population size: {len(self.population)}"
        )

        # 1. Evaluate Population
        logger.info(
            f"Generation {current_generation_number}: Evaluating fitness of {len(self.population)} chromosomes."
        )

        evaluated_chromosomes_count = 0
        failed_evaluations_count = 0

        # Ensure ProcessPoolExecutor is imported only when needed
        from concurrent.futures import ProcessPoolExecutor, TimeoutError

        if self.parallel_workers == 1:
            logger.info(
                f"Generation {current_generation_number}: Running fitness evaluation in serial mode."
            )
            for chromosome in self.population:
                try:
                    fitness_score = self.fitness_evaluator.evaluate(
                        chromosome, task_description, success_criteria
                    )
                    chromosome.fitness_score = fitness_score
                    evaluated_chromosomes_count += 1
                    if db_session and experiment_run:
                        add_chromosome_record(
                            db_session,
                            experiment_run,
                            current_generation_number,
                            chromosome,
                        )
                except Exception as e:
                    logger.error(
                        f"Error evaluating chromosome {chromosome.id} in serial mode: {e}",
                        exc_info=True,
                    )
                    chromosome.fitness_score = (
                        0.0  # Assign a default low fitness on error
                    )
                    failed_evaluations_count += 1
        else:
            logger.info(
                f"Generation {current_generation_number}: Running fitness evaluation in parallel mode (workers={self.parallel_workers})."
            )
            futures = []
            with ProcessPoolExecutor(max_workers=self.parallel_workers) as executor:
                for chromosome in self.population:
                    # Submit evaluation task to the executor
                    future = executor.submit(
                        self.fitness_evaluator.evaluate,
                        chromosome,
                        task_description,
                        success_criteria,
                    )
                    futures.append((future, chromosome))  # Store future and chromosome

                # Retrieve results and update fitness scores
                for future, chromosome in futures:
                    try:
                        # Use self.evaluation_timeout; if None, future.result() has no timeout
                        fitness_score = future.result(timeout=self.evaluation_timeout)
                        chromosome.fitness_score = fitness_score
                        evaluated_chromosomes_count += 1
                        if db_session and experiment_run:
                            add_chromosome_record(
                                db_session,
                                experiment_run,
                                current_generation_number,
                                chromosome,
                            )
                    except TimeoutError:
                        logger.error(
                            f"Fitness evaluation for chromosome {chromosome.id} timed out after {self.evaluation_timeout} seconds."
                        )
                        chromosome.fitness_score = (
                            0.0  # Assign a default low fitness on error
                        )
                        failed_evaluations_count += 1
                    except Exception as e:
                        logger.error(
                            f"Error evaluating chromosome {chromosome.id} in parallel: {e}",
                            exc_info=True,
                        )
                        chromosome.fitness_score = (
                            0.0  # Assign a default low fitness on error
                        )
                        failed_evaluations_count += 1

        # This logging seems to have a slight logic error in original: evaluated_chromosomes_count already includes failures if we count attempts.
        # Let's adjust to show successful vs attempted.
        successful_evaluations = (
            evaluated_chromosomes_count  # This was already successes
        )
        # failed_evaluations_count is correct

        # Log fitness statistics before sorting
        if self.population:  # Ensure population is not empty
            fitness_scores = [
                c.fitness_score for c in self.population if hasattr(c, "fitness_score")
            ]  # Added check for attribute
            if fitness_scores:  # Ensure we have scores to process
                min_fitness = min(fitness_scores)
                max_fitness = max(fitness_scores)
                mean_fitness = statistics.mean(fitness_scores)
                median_fitness = statistics.median(fitness_scores)
                std_dev_fitness = (
                    statistics.stdev(fitness_scores) if len(fitness_scores) > 1 else 0.0
                )

                logger.info(
                    f"Generation {current_generation_number}: Fitness Stats - "
                    f"Count: {len(fitness_scores)}, "
                    f"Min: {min_fitness:.4f}, Max: {max_fitness:.4f}, "
                    f"Mean: {mean_fitness:.4f}, Median: {median_fitness:.4f}, "
                    f"StdDev: {std_dev_fitness:.4f}"
                )
            else:
                logger.info(
                    f"Generation {current_generation_number}: No valid fitness scores found in population to report statistics."
                )
        else:
<<<<<<< HEAD
            logger.info(
                f"Generation {current_generation_number}: Population is empty, no fitness statistics to report."
            )
=======
     logger.info(f"Generation {current_generation_number}: Population is empty, no fitness statistics to report.")

        if db_session and experiment_run and fitness_scores:
            from prompthelix.services import add_generation_metric
            add_generation_metric(
                db_session,
                experiment_run,
                current_generation_number,
                max_fitness,
                mean_fitness,
                std_dev_fitness,
            )

>>>>>>> 39c70569

        logger.info(
            f"PopulationManager: Fitness evaluation complete for generation {current_generation_number}."
        )  # Use current_generation_number
        logger.info(
            f"Successfully evaluated: {successful_evaluations}/{len(self.population)} chromosomes."
        )
        if failed_evaluations_count > 0:
            logger.warning(
                f"Failed evaluations (due to timeout or other errors): {failed_evaluations_count}/{len(self.population)} chromosomes."
            )

        self.broadcast_ga_update(
            event_type="ga_evaluation_complete",
            additional_data={
                "generation": current_generation_number,
                "evaluated_count": successful_evaluations,
                "failed_count": failed_evaluations_count,
            },
            selected_parent_ids=None,  # Explicitly None
        )  # Added

        # 2. Sort Population by fitness (descending)
        # Ensure population is not empty before sorting, though it should generally not be.
        # If population is empty and sorted, it will result in an empty list.
        sorted_population = (
            sorted(self.population, key=lambda c: c.fitness_score, reverse=True)
            if self.population
            else []
        )

        if sorted_population:
            fittest_individual = sorted_population[0]
            logger.info(
                f"Generation {current_generation_number}: Fittest individual Chromosome ID {fittest_individual.id} "
                f"with fitness {fittest_individual.fitness_score:.4f}"
            )
        else:
            logger.warning(
                f"Generation {current_generation_number}: Population is empty after evaluation. No fittest individual."
            )

        new_population: list[PromptChromosome] = []

        # 3. Elitism: Carry over the best individuals
        if self.elitism_count > 0 and sorted_population:
            logger.info(
                f"Generation {current_generation_number}: Applying elitism for top {self.elitism_count} individuals."
            )
            new_population.extend(sorted_population[: self.elitism_count])

        # 4. Generate Offspring
        logger.info(
            f"Generation {current_generation_number}: Generating {self.population_size - len(new_population)} offspring through selection, crossover, and mutation."
        )
        num_offspring_needed = self.population_size - len(new_population)

        generated_offspring_count = 0
        current_generation_selected_parent_ids = (
            []
        )  # Initialize list to store parent IDs

        # Ensure there's a viable population to select from for breeding
        if sorted_population:  # Check if sorted_population is not empty
            while generated_offspring_count < num_offspring_needed:
                # Selection - logging is inside genetic_operators.selection
                parent1 = self.genetic_operators.selection(sorted_population)
                current_generation_selected_parent_ids.append(
                    str(parent1.id)
                )  # Add parent1 ID
                parent2 = self.genetic_operators.selection(sorted_population)
                current_generation_selected_parent_ids.append(
                    str(parent2.id)
                )  # Add parent2 ID

                # Crossover - logging is inside genetic_operators.crossover
                child1, child2 = self.genetic_operators.crossover(parent1, parent2)

                # Mutation - logging is inside genetic_operators.mutate and strategies
                mutated_child1 = self.genetic_operators.mutate(
                    child1, target_style=target_style
                )  # gene_mutation_prob is unused here
                mutated_child2 = self.genetic_operators.mutate(
                    child2, target_style=target_style
                )  # gene_mutation_prob is unused here

                self.broadcast_ga_update(
                    event_type="offspring_created",
                    additional_data={
                        "child_id": str(mutated_child1.id),
                        "parent_ids": mutated_child1.parent_ids,
                        "mutation_strategy": mutated_child1.mutation_strategy,
                    },
                )
                self.broadcast_ga_update(
                    event_type="offspring_created",
                    additional_data={
                        "child_id": str(mutated_child2.id),
                        "parent_ids": mutated_child2.parent_ids,
                        "mutation_strategy": mutated_child2.mutation_strategy,
                    },
                )

                new_population.append(mutated_child1)
                generated_offspring_count += 1
                if generated_offspring_count < num_offspring_needed:
                    new_population.append(mutated_child2)
                    generated_offspring_count += 1
        elif num_offspring_needed > 0:  # If population was empty and we need offspring
            logger.warning(
                f"Generation {current_generation_number}: Cannot generate offspring as the population became empty after evaluation. New population will be undersized."
            )

        self.population = new_population[: self.population_size]

        self.generation_number = current_generation_number  # Update generation number

        # --- Calculate generation metrics ---
        fitness_scores = [c.fitness_score for c in self.population] if self.population else []
        if fitness_scores:
            best_fitness = max(fitness_scores)
            avg_fitness = statistics.mean(fitness_scores)
            diversity_ratio = len({tuple(ch.genes) for ch in self.population}) / len(self.population)
        else:
            best_fitness = None
            avg_fitness = None
            diversity_ratio = None

        generation_metrics = {
            "run_id": experiment_run.id if experiment_run else None,
            "generation_number": self.generation_number,
            "best_fitness": best_fitness,
            "avg_fitness": avg_fitness,
            "population_size": len(self.population),
            "diversity": {"unique_ratio": diversity_ratio},
        }

        if db_session and experiment_run:
            from prompthelix.services import add_generation_metrics
            add_generation_metrics(db_session, experiment_run, generation_metrics)
        elif self.metrics_file_path:
            try:
                with open(self.metrics_file_path, "a", encoding="utf-8") as fh:
                    fh.write(json.dumps(generation_metrics) + "\n")
            except Exception as e:
                logger.error(f"Failed to write generation metrics to {self.metrics_file_path}: {e}")

        # Update status based on pause/stop flags before final broadcast for the generation
        if self.is_paused:
            self.status = "PAUSED"
        elif self.should_stop:
            self.status = "STOPPED"  # Or "COMPLETED_STOP_REQUESTED"
        else:
            # If not paused or stopped, it's still running (or completed if this was the last gen planned by orchestrator)
            # Orchestrator should set final "COMPLETED" status.
            self.status = "RUNNING"

        logger.info(
            f"PopulationManager: Evolution complete for generation {self.generation_number}. New population size: {len(self.population)}. Status: {self.status}"
        )
        unique_parent_ids = list(
            set(current_generation_selected_parent_ids)
        )  # Get unique parent IDs

        self.broadcast_ga_update(
            event_type="ga_generation_complete",

            additional_data={"generation": self.generation_number},
            selected_parent_ids=unique_parent_ids,  # Pass unique parent IDs
<<<<<<< HEAD
=======

>>>>>>> 39c70569
        )  # Added

        # Update Prometheus metrics and optional experiment trackers
        from prompthelix.metrics import record_generation
        from prompthelix.config import settings

        best = self.get_fittest_individual()
        best_fitness = best.fitness_score if best else 0.0
        record_generation(
            self.generation_number,
            len(self.population),
            best_fitness,
            evaluated_chromosomes_count,
        )

        if settings.WANDB_API_KEY:
            try:
                import wandb
                if self._wandb_run is None:
                    wandb.login(key=settings.WANDB_API_KEY)
                    self._wandb_run = wandb.init(project="prompthelix", reinit=True)
                if self._wandb_run:
                    wandb.log({
                        "generation": self.generation_number,
                        "best_fitness": best_fitness,
                        "population_size": len(self.population),
                    })
            except Exception as exc:
                logger.error(f"WandB logging failed: {exc}")

        if settings.MLFLOW_TRACKING_URI:
            try:
                import mlflow
                mlflow.set_tracking_uri(settings.MLFLOW_TRACKING_URI)
                if self._mlflow_run is None:
                    self._mlflow_run = mlflow.start_run(run_name="prompthelix_ga")
                mlflow.log_metric("best_fitness", best_fitness, step=self.generation_number)
                mlflow.log_metric("population_size", len(self.population), step=self.generation_number)
            except Exception as exc:
                logger.error(f"MLflow logging failed: {exc}")

    def get_fittest_individual(self) -> PromptChromosome | None:
        """
        Returns the fittest individual from the current population.

        The population is sorted by fitness score in descending order after evaluation,
        so the fittest individual is the first one if the population is not empty.

        Returns:
            PromptChromosome | None: The fittest chromosome, or None if the
                                      population is empty.
        """
        if not self.population:
            return None
        # Ensure population is sorted by fitness in descending order
        self.population.sort(key=lambda chromo: chromo.fitness_score, reverse=True)
        return self.population[0]

    def save_population(self, file_path: str) -> None:
        """Save current population to a JSON file."""
        data = {
            "generation_number": self.generation_number,
            "population": [
                {
                    "genes": c.genes,
                    "fitness_score": c.fitness_score,
                    "parents": c.parents,
                    "mutation_op": c.mutation_op,
                }
                for c in self.population
            ],
        }
        try:
            with open(file_path, "w", encoding="utf-8") as fh:
                json.dump(data, fh, indent=2)
            logger.info(f"PopulationManager: Population saved to {file_path}.")
        except Exception as e:
            logger.error(f"Error saving population to {file_path}: {e}", exc_info=True)

    def load_population(self, file_path: str) -> None:
        """Load population from a JSON file if it exists."""
        if not os.path.exists(file_path):
            logger.info(
                f"PopulationManager: No population file at {file_path}; starting fresh."
            )
            return
        try:
            with open(file_path, "r", encoding="utf-8") as fh:
                data = json.load(fh)
            individuals = data.get("population", [])
            self.generation_number = data.get("generation_number", 0)
            self.population = [
                PromptChromosome(
                    genes=item.get("genes", []),
                    fitness_score=item.get("fitness_score", 0.0),
                    parents=item.get("parents", []),
                    mutation_op=item.get("mutation_op"),
                )
                for item in individuals
            ]
            # If loading an empty population, population_size might become 0.
            # Keep original population_size if loaded population is empty,
            # unless original population_size was also 0.
            if not self.population and self.population_size > 0:
                logger.warning(
                    f"Loaded population from {file_path} is empty. Retaining configured population_size: {self.population_size}"
                )
            else:
                self.population_size = len(self.population) or self.population_size

            logger.info(
                f"PopulationManager: Loaded {len(self.population)} individuals from {file_path}. Generation set to {self.generation_number}. Population size set to {self.population_size}."
            )
        except Exception as e:
            logger.error(
                f"Error loading population from {file_path}: {e}", exc_info=True
            )

    def get_ga_status(self) -> dict:
        """
        Returns the current status of the genetic algorithm process.
        """
        fittest_individual = self.get_fittest_individual()
        return {
            "status": self.status,
            "generation": self.generation_number,
            "population_size": len(self.population) if self.population else 0,
            "best_fitness": (
                fittest_individual.fitness_score if fittest_individual else None
            ),
            "fittest_individual_id": (
                fittest_individual.id if fittest_individual else None
            ),
            "fittest_chromosome_string": (
                fittest_individual.to_prompt_string() if fittest_individual else ""
            ),
            "agents_used": self.agents_used,
        }<|MERGE_RESOLUTION|>--- conflicted
+++ resolved
@@ -1063,12 +1063,12 @@
                 {
                     "generation": self.generation_number,
                     "best_fitness": payload.get("best_fitness"),
-<<<<<<< HEAD
+
                     "fitness_mean": payload.get("fitness_mean"),
                     "fitness_min": payload.get("fitness_min"),
                 }
             )
-=======
+
                 }
             )
         except Exception:
@@ -1081,7 +1081,7 @@
             from prompthelix.utils import update_generation, update_best_fitness
             update_generation(self.generation_number)
             update_best_fitness(payload.get("best_fitness"))
->>>>>>> 39c70569
+
         except Exception:
             pass
 
@@ -1386,11 +1386,11 @@
                     f"Generation {current_generation_number}: No valid fitness scores found in population to report statistics."
                 )
         else:
-<<<<<<< HEAD
+
             logger.info(
                 f"Generation {current_generation_number}: Population is empty, no fitness statistics to report."
             )
-=======
+
      logger.info(f"Generation {current_generation_number}: Population is empty, no fitness statistics to report.")
 
         if db_session and experiment_run and fitness_scores:
@@ -1404,7 +1404,6 @@
                 std_dev_fitness,
             )
 
->>>>>>> 39c70569
 
         logger.info(
             f"PopulationManager: Fitness evaluation complete for generation {current_generation_number}."
@@ -1574,10 +1573,7 @@
 
             additional_data={"generation": self.generation_number},
             selected_parent_ids=unique_parent_ids,  # Pass unique parent IDs
-<<<<<<< HEAD
-=======
-
->>>>>>> 39c70569
+ main
         )  # Added
 
         # Update Prometheus metrics and optional experiment trackers
