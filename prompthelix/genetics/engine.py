from __future__ import annotations

import uuid
import copy
import json
import os
import random
<<<<<<< HEAD
=======
import statistics # Added import
>>>>>>> 77e80fa8
from typing import TYPE_CHECKING, Optional, Dict  # Ensure Optional is here
import asyncio  # Added
import openai
from openai import OpenAIError
from prompthelix.config import (
    settings as global_sdk_settings,
)  # Renamed to avoid conflict
from prompthelix import config as global_ph_config  # For LLM_UTILS_SETTINGS
import logging
from prompthelix.enums import ExecutionMode  # Added import

# from typing import Optional, Dict # Already imported above and updated

logger = logging.getLogger(__name__)

if TYPE_CHECKING:  # pragma: no cover - only for type hints
    from prompthelix.agents.architect import PromptArchitectAgent
    from prompthelix.agents.results_evaluator import ResultsEvaluatorAgent
    from prompthelix.agents.style_optimizer import StyleOptimizerAgent
    from prompthelix.message_bus import MessageBus  # Added for type hinting


# PromptChromosome class remains unchanged
class PromptChromosome:
    """
    Represents an individual prompt in the genetic algorithm.

    Each chromosome consists of a list of 'genes' (which are typically strings
    or more structured objects representing parts of a prompt), a fitness score,
    and a unique identifier.
    """

    def __init__(self, genes: list | None = None, fitness_score: float = 0.0):
        """
        Initializes a PromptChromosome.

        Args:
            genes (list | None, optional): A list representing the components (genes)
                                           of the prompt. Defaults to an empty list if None.
            fitness_score (float, optional): The initial fitness score of the chromosome.
                                             Defaults to 0.0.
        """
        self.id = uuid.uuid4()
        self.genes: list = [] if genes is None else genes
        self.fitness_score: float = fitness_score

    def calculate_fitness(self) -> float:
        """
        Returns the current fitness score of the chromosome.

        Note: This method simply returns the stored fitness_score. The actual
        calculation and setting of this score are typically handled externally by
        a FitnessEvaluator or a similar mechanism within the genetic algorithm,
        which then updates self.fitness_score.

        Returns:
            float: The fitness score of the chromosome.
        """
        return self.fitness_score

    def to_prompt_string(self, separator: str = "\n") -> str:
        """
        Concatenates all gene strings into a single prompt string.

        This string is typically what would be sent to an LLM for execution.

        Args:
            separator (str, optional): The separator to use between genes.
                                       Defaults to a newline character.

        Returns:
            str: A single string representing the full prompt.
        """
        return separator.join(str(gene) for gene in self.genes)

    def clone(self) -> "PromptChromosome":
        """
        Creates a deep copy of this chromosome with a new unique ID.

        The genes are deep-copied to ensure the clone is independent of the
        original. The fitness score is also copied.

        Returns:
            PromptChromosome: A new PromptChromosome instance that is a deep copy
                              of the current one, but with a new ID.
        """
        cloned_genes = copy.deepcopy(self.genes)
        cloned_chromosome = PromptChromosome(
            genes=cloned_genes, fitness_score=self.fitness_score
        )
        return cloned_chromosome

    def __str__(self) -> str:
        """
        Returns a human-readable string representation of the chromosome.

        Returns:
            str: A string detailing the chromosome's ID, fitness, and genes.
        """
        gene_representation = "\n".join([f"  - {str(gene)}" for gene in self.genes])
        if not self.genes:
            gene_representation = "  - (No genes)"
        return (
            f"Chromosome ID: {self.id}\n"
            f"Fitness: {self.fitness_score:.4f}\n"
            f"Genes:\n{gene_representation}"
        )

    def __repr__(self) -> str:
        """
        Returns an unambiguous string representation of the chromosome object.

        Returns:
            str: A string that could ideally be used to recreate the object.
        """
        return f"PromptChromosome(id='{self.id}', genes={self.genes!r}, fitness_score={self.fitness_score:.4f})"


from prompthelix.genetics.mutation_strategies import (
    MutationStrategy,
    AppendCharStrategy,
    ReverseSliceStrategy,
    PlaceholderReplaceStrategy,
    NoOperationMutationStrategy,
)


# GeneticOperators class remains unchanged
class GeneticOperators:
    """
    Encapsulates genetic operators like selection, crossover, and mutation
    for PromptChromosome objects.
    """

    def __init__(
        self,
        style_optimizer_agent: "StyleOptimizerAgent" | None = None,
        mutation_strategies: list[MutationStrategy] | None = None,
    ):
        """
        Initializes the operator with an optional StyleOptimizerAgent and mutation strategies.

        Args:
            style_optimizer_agent (StyleOptimizerAgent | None, optional): Agent for style optimization.
            mutation_strategies (list[MutationStrategy] | None, optional):
                A list of mutation strategies to use. If None, default strategies are initialized.
        """
        self.style_optimizer_agent = style_optimizer_agent

        if mutation_strategies is None:
            # If no list is provided at all, use the default set of strategies
            self.mutation_strategies = [
                AppendCharStrategy(),
                ReverseSliceStrategy(),
                PlaceholderReplaceStrategy(),
            ]
            logger.info(
                "GeneticOperators initialized with default mutation strategies."
            )
        else:
            # If a list is provided (even if empty), use that list
            self.mutation_strategies = mutation_strategies
            if self.mutation_strategies:  # Log if the provided list is not empty
                logger.info(
                    f"GeneticOperators initialized with {len(self.mutation_strategies)} custom mutation strategies."
                )
            # If the provided list IS empty, the next check will handle it.

        # If, after the above, mutation_strategies is an empty list (e.g., user passed []),
        # then default to NoOperationMutationStrategy.
        if not self.mutation_strategies:
            logger.warning(
                "GeneticOperators received an empty list for mutation_strategies. Defaulting to NoOperationMutationStrategy."
            )
            self.mutation_strategies = [NoOperationMutationStrategy()]

    def selection(
        self, population: list[PromptChromosome], tournament_size: int = 3
    ) -> PromptChromosome:
        """
        Selects an individual from the population using tournament selection.

        Args:
            population (list[PromptChromosome]): A list of PromptChromosome objects.
            tournament_size (int, optional): The number of individuals to select
                                             for the tournament. Defaults to 3.

        Returns:
            PromptChromosome: The individual with the highest fitness_score from
                              the tournament.

        Raises:
            ValueError: If population is empty or tournament_size is not positive.
        """
        if not population:
            raise ValueError("Population cannot be empty for selection.")
        if tournament_size <= 0:
            raise ValueError("Tournament size must be positive.")

        actual_tournament_size = min(len(population), tournament_size)
        tournament_contenders = random.sample(population, actual_tournament_size)

        winner = tournament_contenders[0]
        for contender in tournament_contenders[1:]:
            if contender.fitness_score > winner.fitness_score:
                winner = contender

        logger.debug(
            f"Selection (tournament size {actual_tournament_size}): Winner Chromosome ID {winner.id}, Fitness {winner.fitness_score:.4f}"
        )
        return winner

    def crossover(
        self,
        parent1: PromptChromosome,
        parent2: PromptChromosome,
        crossover_rate: float = 0.7,
    ) -> tuple[PromptChromosome, PromptChromosome]:
        """
        Performs single-point crossover between two parent chromosomes.

        If random.random() < crossover_rate, crossover occurs. Otherwise, children
        are clones of the parents.


        Args:
            parent1 (PromptChromosome): The first parent chromosome.
            parent2 (PromptChromosome): The second parent chromosome.
            crossover_rate (float, optional): The probability of crossover occurring.
                                             Defaults to 0.7.

        Returns:
            tuple[PromptChromosome, PromptChromosome]: Two new child chromosomes.
        """
        child1_genes = []
        child2_genes = []
        performed_crossover = False

        if random.random() < crossover_rate:
            performed_crossover = True
            len1 = len(parent1.genes)
            len2 = len(parent2.genes)

            if len1 == 0 and len2 == 0:
                child1_genes, child2_genes = [], []
            elif len1 == 0:
                child1_genes, child2_genes = copy.deepcopy(parent2.genes), []
            elif len2 == 0:
                child1_genes, child2_genes = [], copy.deepcopy(parent1.genes)
            else:
                shorter_parent_len = min(len1, len2)
                # Ensure crossover_point allows for segments from both if shorter_parent_len > 0
                crossover_point = (
                    random.randint(0, shorter_parent_len)
                    if shorter_parent_len > 0
                    else 0
                )

                child1_genes.extend(parent1.genes[:crossover_point])
                child1_genes.extend(parent2.genes[crossover_point:])
                child2_genes.extend(parent2.genes[:crossover_point])
                child2_genes.extend(parent1.genes[crossover_point:])

            child1 = PromptChromosome(genes=child1_genes, fitness_score=0.0)
            child2 = PromptChromosome(genes=child2_genes, fitness_score=0.0)
            logger.debug(
                f"Crossover performed between Parent {parent1.id} and Parent {parent2.id}. Child1 ID {child1.id}, Child2 ID {child2.id}."
            )
        else:
            child1 = parent1.clone()
            child2 = parent2.clone()
            child1.fitness_score = 0.0
            child2.fitness_score = 0.0
            logger.debug(
                f"Crossover skipped (rate {crossover_rate}). Cloned Parent {parent1.id} to Child {child1.id}, Parent {parent2.id} to Child {child2.id}."
            )
        return child1, child2

    def mutate(
        self,
        chromosome: PromptChromosome,
        mutation_rate: float = 0.1,
        gene_mutation_prob: float = 0.2,  # This param is currently unused as strategies manage gene selection
        target_style: str | None = None,
    ) -> PromptChromosome:
        """
        Mutates a chromosome based on mutation_rate and gene_mutation_prob.

        Args:
            chromosome (PromptChromosome): The chromosome to mutate.
            mutation_rate (float, optional): The overall probability that any mutation
                                             will occur on the chromosome. Defaults to 0.1.
            gene_mutation_prob (float, optional): The probability that an individual
                                                  gene will be mutated, if the chromosome
                                                  is selected for mutation. Defaults to 0.2.
        Returns:
            PromptChromosome: A new, potentially mutated, PromptChromosome instance.
        """
        # Clone the chromosome at the beginning. Strategies will work on this clone.
        # Individual strategies also clone, this might be redundant but ensures encapsulation.
        # Let's have strategies operate on the passed chromosome and expect them to return a new, mutated clone.

        mutated_chromosome_overall = chromosome  # Start with original
        mutation_applied_this_cycle = False

        if (
            random.random() < mutation_rate
        ):  # Overall probability of any mutation occurring
            if self.mutation_strategies:
                # Apply one strategy per gene, if gene_mutation_prob is met for that gene
                # This is a change from "one strategy for the whole chromosome" to "potentially multiple strategies if multiple genes mutate"
                # Or, pick one strategy and apply it if any gene is chosen for mutation. Let's stick to the latter for now.

                # Create a working clone that strategies will modify or replace
                working_chromosome_clone = chromosome.clone()
                working_chromosome_clone.fitness_score = 0.0  # Reset fitness

                at_least_one_gene_mutated = False
                for i in range(len(working_chromosome_clone.genes)):
                    if (
                        random.random() < gene_mutation_prob
                    ):  # Probability of this specific gene mutating
                        selected_strategy = random.choice(self.mutation_strategies)

                        # Create a temporary chromosome for the single gene to pass to the strategy
                        # This is a bit clunky; strategies might need to be aware of gene indices or operate on gene lists.
                        # For now, let's assume strategies are designed to mutate one gene of a chromosome.
                        # The current strategies (AppendChar, ReverseSlice, PlaceholderReplace) pick a random gene.
                        # This means applying a strategy might mutate a *different* gene than the one selected by index i.
                        # This needs refinement.

                        # Refined approach: Pass the working_chromosome_clone and let the strategy pick a gene.
                        # If a strategy is applied, we consider the chromosome mutated.
                        # This is simpler and closer to the original intent where one mutation operation was chosen.

                        # Let's revert to: if mutation is to occur, pick ONE strategy and apply it to the chromosome.
                        # The strategy itself will then pick which gene(s) to mutate internally if it's gene-specific.
                        pass  # This loop for gene_mutation_prob is not how it should be with current strategies

                # Corrected logic: If chromosome is selected for mutation, pick one strategy and apply it.
                # The chosen strategy will internally handle how it mutates (e.g. which gene).
                selected_strategy = random.choice(self.mutation_strategies)
                logger.debug(
                    f"Applying mutation strategy '{selected_strategy.__class__.__name__}' to chromosome {working_chromosome_clone.id}"
                )
                mutated_chromosome_overall = selected_strategy.mutate(
                    working_chromosome_clone
                )  # Pass the clone
                mutation_applied_this_cycle = True  # A strategy was applied

                # The old logic of appending "*" if no gene was modified by the above loop:
                # This should be handled by ensuring strategies always make a change,
                # or by having a specific strategy that does this (e.g. "MinorPerturbationStrategy").
                # For now, if a strategy is selected, we assume it mutates.
                # The NoOperationMutationStrategy can be used if no change is desired sometimes.
            else:
                logger.warning(
                    "Mutation selected to occur, but no mutation strategies are defined in GeneticOperators."
                )
                mutated_chromosome_overall = (
                    chromosome.clone()
                )  # Still clone, reset fitness
                mutated_chromosome_overall.fitness_score = 0.0

        # If no mutation was applied by random chance (missed mutation_rate),
        # return a fresh clone with reset fitness.
        if not mutation_applied_this_cycle:
            mutated_chromosome_overall = chromosome.clone()
            mutated_chromosome_overall.fitness_score = 0.0
            # No specific mutation strategy was chosen via mutation_rate

        # Style optimization step (if applicable)
        # This happens *after* a primary mutation strategy has been applied (or not, if mutation_rate was missed)
        if target_style and self.style_optimizer_agent:
            # If mutation_applied_this_cycle is false, mutated_chromosome_overall is just a clone.
            # We might only want to apply style optimization if a structural mutation happened.
            # Or, style optimization could be a mutation strategy itself.
            # For now, let's assume it can be applied even to an unmutated (but cloned) chromosome.
            try:
                # Ensure the chromosome passed to style optimizer is the one potentially mutated
                request = {
                    "prompt_chromosome": mutated_chromosome_overall,
                    "target_style": target_style,
                }
                optimized_chromosome = self.style_optimizer_agent.process_request(
                    request
                )
                if isinstance(optimized_chromosome, PromptChromosome):
                    # The style optimizer should return a new chromosome instance.
                    # Fitness of this new chromosome should ideally be reset by the optimizer,
                    # or it should be reset here if the optimizer doesn't guarantee it.
                    # For now, we assume the optimizer returns a valid chromosome,
                    # and we'll ensure its fitness is 0.0 for the new generation.
                    mutated_chromosome_overall = optimized_chromosome
                    mutated_chromosome_overall.fitness_score = (
                        0.0  # Ensure fitness is reset
                    )
                    logger.info(
                        f"Chromosome {mutated_chromosome_overall.id} successfully style-optimized to target style '{target_style}'."
                    )
                else:
                    logger.warning(
                        f"StyleOptimizerAgent did not return a PromptChromosome for chromosome {mutated_chromosome_overall.id} "
                        f"(received {type(optimized_chromosome)}). Skipping style optimization."
                    )
            except Exception as e:
                logger.error(
                    f"Style optimization failed during mutation for chromosome {mutated_chromosome_overall.id} "
                    f"with target style '{target_style}': {e}",
                    exc_info=True,
                )
        elif target_style and not self.style_optimizer_agent:
            logger.warning(
                f"Target style '{target_style}' provided for mutation, but StyleOptimizerAgent is not available. Skipping style optimization."
            )

        return mutated_chromosome_overall


# FitnessEvaluator class remains unchanged
class FitnessEvaluator:
    """
    Evaluates the fitness of PromptChromosome instances.
    This class simulates interaction with an LLM and uses a ResultsEvaluatorAgent
    to determine the fitness score based on the LLM's output.
    """

    def __init__(
        self,
        results_evaluator_agent: "ResultsEvaluatorAgent",
        execution_mode: ExecutionMode,
        llm_settings: Optional[Dict] = None,
    ):  # New parameter
        """
        Initializes the FitnessEvaluator.
        Args:
            results_evaluator_agent (ResultsEvaluatorAgent): An instance of
                ResultsEvaluatorAgent that will be used to assess the quality
                of LLM outputs.
            execution_mode (ExecutionMode): The mode of execution (TEST or REAL).
            llm_settings (Optional[Dict]): Overridden LLM settings.
        """
        from prompthelix.agents.results_evaluator import ResultsEvaluatorAgent

        if not isinstance(results_evaluator_agent, ResultsEvaluatorAgent):
            raise TypeError(
                "results_evaluator_agent must be an instance of ResultsEvaluatorAgent."
            )

        self.results_evaluator_agent = (
            results_evaluator_agent  # Stored for main process
        )
        self.execution_mode = execution_mode

        # Merge provided llm_settings with global defaults
        base_llm_settings = copy.deepcopy(
            global_ph_config.LLM_UTILS_SETTINGS.get("openai", {})
        )  # Assuming 'openai' is the provider here
        if llm_settings:
            # Using a simple update; for deep merge, import and use update_settings utility
            # from prompthelix.utils.config_utils import update_settings
            # self.llm_settings = update_settings(base_llm_settings, llm_settings)
            # For now, simple update for direct keys like api_key, timeout from the passed llm_settings.
            # A more robust solution would involve the update_settings utility for deep merge.
            temp_settings = base_llm_settings.copy()
            temp_settings.update(
                llm_settings
            )  # Shallow update, override top-level keys
            self.llm_settings = temp_settings
        else:
            self.llm_settings = base_llm_settings

        logger.debug(f"FitnessEvaluator effective LLM settings: {self.llm_settings}")

        # Store info for re-instantiation in subprocesses
        self.results_evaluator_agent_class = results_evaluator_agent.__class__
        self.results_evaluator_agent_knowledge_file = getattr(
            results_evaluator_agent, "settings", {}
        ).get("knowledge_file_path")

        self.openai_client = None
        if self.execution_mode == ExecutionMode.REAL:
            # Prioritize API key from llm_settings, then global_sdk_settings
            api_key_to_use = self.llm_settings.get(
                "api_key", global_sdk_settings.OPENAI_API_KEY
            )

            if api_key_to_use:
                try:
                    # Pass other params from self.llm_settings if OpenAI client accepts them
                    client_params = {
                        "api_key": api_key_to_use,
                        "timeout": self.llm_settings.get(
                            "default_timeout", openai.DefaultHttpxClient.DEFAULT_TIMEOUT
                        ),  # openai library default
                        # Add other relevant params like 'max_retries', 'organization' if in settings
                    }
                    if "max_retries" in self.llm_settings:
                        client_params["max_retries"] = self.llm_settings["max_retries"]

                    self.openai_client = openai.OpenAI(**client_params)
                    logger.info(
                        "FitnessEvaluator: OpenAI client initialized successfully for REAL mode in main process."
                    )
                except Exception as e:
                    logger.error(
                        f"FitnessEvaluator: Error initializing OpenAI client in main process: {e}",
                        exc_info=True,
                    )
                    self.openai_client = None
            else:
                logger.error(
                    "FitnessEvaluator: OpenAI API Key not found in settings or global config. LLM calls in REAL mode will fail."
                )
        else:  # TEST mode
            logger.info(
                "FitnessEvaluator: Initialized in TEST mode. LLM calls will be skipped by _call_llm_api."
            )

    def __getstate__(self):
        state = self.__dict__.copy()
        # llm_settings is serializable, so it can stay
        # Remove attributes that cannot or should not be pickled
        if "results_evaluator_agent" in state:
            del state["results_evaluator_agent"]
        if "openai_client" in state:
            del state["openai_client"]
        return state

    def __setstate__(self, state):
        self.__dict__.update(state)

        # Re-initialize results_evaluator_agent
        # Logger should be available as it's a module-level global
        if (
            hasattr(self, "results_evaluator_agent_class")
            and self.results_evaluator_agent_class
        ):
            try:
                # Pass agent settings if they were part of the original agent's setup
                agent_settings = getattr(self.results_evaluator_agent, "settings", None)
                self.results_evaluator_agent = self.results_evaluator_agent_class(
                    message_bus=None,
                    settings=agent_settings,  # Pass original settings
                    knowledge_file_path=self.results_evaluator_agent_knowledge_file,  # Still needed if not in settings
                )
                self.results_evaluator_agent.db = (
                    None  # Ensure db is None in subprocess
                )
                logger.info(
                    "FitnessEvaluator (subprocess): ResultsEvaluatorAgent re-initialized."
                )
            except Exception as e:
                logger.error(
                    f"FitnessEvaluator (subprocess): Failed to re-initialize ResultsEvaluatorAgent: {e}",
                    exc_info=True,
                )
                self.results_evaluator_agent = None
        else:
            logger.error(
                "FitnessEvaluator (subprocess): results_evaluator_agent_class not found in state. Cannot re-initialize agent."
            )
            self.results_evaluator_agent = None

        # Re-initialize openai_client using self.llm_settings
        self.openai_client = None
        if self.execution_mode == ExecutionMode.REAL:
            api_key_to_use = self.llm_settings.get(
                "api_key", global_sdk_settings.OPENAI_API_KEY
            )
            if api_key_to_use:
                try:
                    client_params = {
                        "api_key": api_key_to_use,
                        "timeout": self.llm_settings.get(
                            "default_timeout", openai.DefaultHttpxClient.DEFAULT_TIMEOUT
                        ),
                    }
                    if "max_retries" in self.llm_settings:
                        client_params["max_retries"] = self.llm_settings["max_retries"]
                    self.openai_client = openai.OpenAI(**client_params)
                    logger.info(
                        "FitnessEvaluator (subprocess): OpenAI client re-initialized for REAL mode."
                    )
                except Exception as e:
                    logger.error(
                        f"FitnessEvaluator (subprocess): Error re-initializing OpenAI client for REAL mode: {e}",
                        exc_info=True,
                    )
            else:
                logger.warning(
                    "FitnessEvaluator (subprocess): OpenAI API key not found. Cannot re-initialize client for REAL mode."
                )
        else:
            logger.info(
                "FitnessEvaluator (subprocess): In TEST mode, LLM client not re-initialized."
            )

    def _call_llm_api(
        self, prompt_string: str, model_name: Optional[str] = None
    ) -> str:
        """
        Calls the LLM API with the given prompt string using settings from self.llm_settings.
        Args:
            prompt_string (str): The prompt to send to the LLM.
            model_name (str, optional): Specific model to use, overrides default from settings.
        Returns:
            str: The LLM's response content, or an error message string if the call fails.
        """
        if self.execution_mode == ExecutionMode.TEST:
            logger.info(
                f"Executing in TEST mode. Returning dummy LLM output for prompt: {prompt_string[:100]}..."
            )
            return "This is a test output from dummy LLM in TEST mode."

        if not self.openai_client:
            logger.error(
                "OpenAI client is not initialized. Cannot call LLM API in REAL mode."
            )
            return "Error: LLM client not initialized for REAL mode."

        # Determine model: use provided, then from self.llm_settings, then fallback
        current_model_name = (
            model_name or self.llm_settings.get("default_model") or "gpt-3.5-turbo"
        )

        # Get other call parameters from self.llm_settings
        timeout = self.llm_settings.get(
            "default_timeout", 60
        )  # Default timeout if not in settings
        max_tokens = self.llm_settings.get(
            "max_tokens", 150
        )  # Example, adjust as needed
        temperature = self.llm_settings.get("temperature", 0.7)  # Example

        logger.info(
            f"Calling OpenAI API model {current_model_name} for prompt (first 100 chars): {prompt_string[:100]}..."
        )
        logger.debug(
            f"LLM call params: timeout={timeout}, max_tokens={max_tokens}, temperature={temperature}"
        )
        try:
            response = self.openai_client.chat.completions.create(
                model=current_model_name,
                messages=[{"role": "user", "content": prompt_string}],
                timeout=timeout,
                max_tokens=max_tokens,
                temperature=temperature,
                # Add other parameters like top_p, frequency_penalty, presence_penalty if in self.llm_settings
            )
            if (
                response.choices
                and response.choices[0].message
                and response.choices[0].message.content
            ):
                content = response.choices[0].message.content.strip()
                logger.info(
                    f"OpenAI API call successful. Response (first 100 chars): {content[:100]}..."
                )
                return content
            else:
                logger.warning(
                    f"OpenAI API call for prompt '{prompt_string[:50]}...' returned no content or unexpected response structure."
                )
                return "Error: No content from LLM."
        except OpenAIError as e:
            logger.error(
                f"OpenAI API error for prompt '{prompt_string[:50]}...': {e}",
                exc_info=True,
            )
            return f"Error: LLM API call failed. Details: {str(e)}"
        except Exception as e:  # Catch any other unexpected errors
            logger.critical(
                f"Unexpected error during OpenAI API call for prompt '{prompt_string[:50]}...': {e}",
                exc_info=True,
            )
            return f"Error: Unexpected issue during LLM API call. Details: {str(e)}"

    def evaluate(
        self,
        chromosome: PromptChromosome,
        task_description: str,
        success_criteria: dict | None = None,
    ) -> float:
        """
        Evaluates the fitness of a given chromosome.
        This involves converting the chromosome to a prompt string, simulating
        an LLM call with this prompt, and then using the ResultsEvaluatorAgent
        to score the LLM's output. The chromosome's fitness_score attribute
        is updated with the result.
        Args:
            chromosome (PromptChromosome): The chromosome to evaluate.
            task_description (str): A description of the task the prompt is for.
            success_criteria (dict | None, optional): Criteria for evaluating the
                success of the LLM output. Defaults to None.
        Returns:
            float: The calculated fitness score for the chromosome.
        """
        if not isinstance(chromosome, PromptChromosome):
            raise TypeError("chromosome must be an instance of PromptChromosome.")
        prompt_string = chromosome.to_prompt_string()

        # The call to _call_llm_api is now logged within that method.
        llm_output = self._call_llm_api(prompt_string)

        if llm_output.startswith("Error:"):
            logger.warning(
                f"LLM call for prompt ID {chromosome.id} (text: {prompt_string[:50]}...) failed. Output: {llm_output}"
            )
        # else:
        # Successful LLM output is logged in _call_llm_api.
        # If further logging of the output snippet is desired here, it can be added.
        # logger.debug(f"FitnessEvaluator: LLM Output for prompt ID {chromosome.id}: {llm_output[:150]}...")

        request_data = {
            "prompt_chromosome": chromosome,
            "llm_output": llm_output,  # Pass the actual or error string from LLM
            "task_description": task_description,
            "success_criteria": success_criteria if success_criteria else {},
        }
        eval_result = self.results_evaluator_agent.process_request(request_data)

        chromosome.fitness_score = eval_result.get("fitness_score", 0.0)
        chromosome.evaluation_details = eval_result.get(
            "detailed_metrics", {}
        )  # Corrected key

        # Debugging: Check for LLM analysis status from ResultsEvaluatorAgent
        logger.info(
            f"FIT_EVAL: Chromosome ID {chromosome.id} -- evaluation_details before status check: {str(chromosome.evaluation_details)}"
        )
        llm_analysis_status = None
        feedback_message = "N/A"

        if chromosome.evaluation_details and isinstance(
            chromosome.evaluation_details, dict
        ):
            llm_analysis_status = chromosome.evaluation_details.get(
                "llm_analysis_status"
            )
            feedback_message = chromosome.evaluation_details.get(
                "llm_assessment_feedback", "N/A"
            )
            logger.info(
                f"FIT_EVAL: Chromosome ID {chromosome.id} -- Found evaluation_details. llm_analysis_status: {llm_analysis_status}, feedback: {feedback_message}"
            )
        else:
            logger.warning(
                f"FIT_EVAL: Chromosome ID {chromosome.id} -- chromosome.evaluation_details is None, not a dict, or empty. Value: {str(chromosome.evaluation_details)}"
            )

        # Original logging logic based on the possibly updated llm_analysis_status
        if llm_analysis_status and llm_analysis_status != "success":
            logger.info(
                f"FitnessEvaluator: Chromosome {chromosome.id} evaluated using fallback LLM metrics. "  # Standard log message
                f"Status: '{llm_analysis_status}'. Assigned fitness: {chromosome.fitness_score:.4f}. "
                f"Feedback: {feedback_message}"
            )
        elif (
            not llm_analysis_status
        ):  # This case implies evaluation_details might be missing or status key itself is absent
            logger.warning(
                f"FitnessEvaluator: 'llm_analysis_status' key was not found or was None in evaluation_details for Chromosome {chromosome.id}. "  # Standard log message
                f"Cannot determine if fallback LLM metrics were used. evaluation_details content: {str(chromosome.evaluation_details)[:200]}..."
            )

        # Final log line for summary
        logger.info(
            f"FitnessEvaluator: Evaluated chromosome {chromosome.id}, Assigned Fitness: {chromosome.fitness_score:.4f}, LLM Analysis Status Logged: {llm_analysis_status if llm_analysis_status else 'Status Unknown (Final Log)'}"
        )

        return chromosome.fitness_score


# Updated PopulationManager class
class PopulationManager:
    """
    Manages the population of prompts, including initialization and evolution
    through generations using genetic operators and fitness evaluation.
    """

    def __init__(
        self,
        genetic_operators: GeneticOperators,
        fitness_evaluator: FitnessEvaluator,
        prompt_architect_agent: "PromptArchitectAgent",
        population_size: int = 50,
        elitism_count: int = 2,
        population_path: str | None = None,
        initial_prompt_str: str | None = None,  # New parameter
        parallel_workers: Optional[int] = None,
        evaluation_timeout: Optional[int] = 60,
        message_bus: Optional["MessageBus"] = None,  # Added message_bus
        agents_used: list[str] | None = None,
    ):
        """
        Initializes the PopulationManager.

        Args:
            genetic_operators (GeneticOperators): Instance of GeneticOperators.
            fitness_evaluator (FitnessEvaluator): Instance of FitnessEvaluator.
            prompt_architect_agent (PromptArchitectAgent): Instance for creating initial prompts.
            population_size (int, optional): The desired size of the population. Defaults to 50.
            elitism_count (int, optional): The number of top individuals to carry over
                                           to the next generation without modification. Defaults to 2.
            population_path (str | None, optional): Path to load/save population JSON.
                If provided and the file exists, the population will be loaded
                from this file on initialization.
            initial_prompt_str (str | None, optional): An initial prompt string to seed
                one chromosome in the population. Defaults to None.
            agents_used (list[str] | None, optional): A list of agent IDs used in the process.
                                                     Defaults to None, resulting in an empty list.
        """
<<<<<<< HEAD
        if not isinstance(genetic_operators, GeneticOperators):
            raise TypeError(
                "genetic_operators must be an instance of GeneticOperators."
            )
        if not isinstance(fitness_evaluator, FitnessEvaluator):
            raise TypeError(
                "fitness_evaluator must be an instance of FitnessEvaluator."
            )
        from prompthelix.agents.architect import PromptArchitectAgent

        if not isinstance(prompt_architect_agent, PromptArchitectAgent):
            raise TypeError(
                "prompt_architect_agent must be an instance of PromptArchitectAgent."
=======
        # Allow duck-typed objects for easier testing/mocking
        required_go_methods = ("selection", "crossover", "mutate")
        if not all(hasattr(genetic_operators, m) for m in required_go_methods):
            raise TypeError(
                "genetic_operators must implement selection, crossover and mutate"
            )

        if not hasattr(fitness_evaluator, "evaluate"):
            raise TypeError("fitness_evaluator must implement an evaluate method")

        if not hasattr(prompt_architect_agent, "process_request"):
            raise TypeError(
                "prompt_architect_agent must implement a process_request method"
>>>>>>> 77e80fa8
            )
        if population_size <= 0:
            raise ValueError("Population size must be positive.")
        if elitism_count < 0 or elitism_count > population_size:
            raise ValueError(
                "Elitism count must be non-negative and not exceed population size."
            )
        if parallel_workers is not None and parallel_workers <= 0:
            raise ValueError("parallel_workers must be positive if specified.")
        if evaluation_timeout is not None and evaluation_timeout <= 0:
            raise ValueError("evaluation_timeout must be positive if specified.")

        self.genetic_operators = genetic_operators
        self.fitness_evaluator = fitness_evaluator
        self.prompt_architect_agent = prompt_architect_agent
        self.population_size = population_size
        self.elitism_count = elitism_count
        self.population_path = population_path
        self.initial_prompt_str = initial_prompt_str  # Store the new parameter
        self.parallel_workers = parallel_workers
        self.evaluation_timeout = evaluation_timeout
        self.message_bus = message_bus  # Added
        self.agents_used: list[str] = (
            agents_used if agents_used is not None else []
        )  # Added

        self.population: list[PromptChromosome] = []
        self.generation_number: int = 0

        self.is_paused: bool = False  # Added
        self.should_stop: bool = False  # Added
        self.status: str = "IDLE"  # Added

        if self.population_path:
            self.load_population(self.population_path)

        self.broadcast_ga_update(
            event_type="ga_manager_initialized"
        )  # Initial broadcast

    def pause_evolution(self):  # Added
        self.is_paused = True
        self.status = "PAUSED"
        logger.info("GA evolution paused.")
        self.broadcast_ga_update(event_type="ga_paused")

    def resume_evolution(self):  # Added
        self.is_paused = False
        self.status = "RUNNING"  # Or should it wait for evolve_population to set it?
        logger.info("GA evolution resumed.")
        self.broadcast_ga_update(event_type="ga_resumed")

    def stop_evolution(self):  # Added
        self.should_stop = True
        self.is_paused = False  # Ensure it's not stuck in pause
        self.status = "STOPPING"
        logger.info("GA evolution stopping...")
        self.broadcast_ga_update(event_type="ga_stopping")

    def broadcast_ga_update(
        self,
        event_type: str = "ga_status_update",
        additional_data: Optional[dict] = None,
    ):  # Added
        if not self.message_bus or not self.message_bus.connection_manager:
            # logger.debug("Message bus or connection manager not available for GA update broadcast.")
            return

        fittest = self.get_fittest_individual()
        payload = {
            "status": self.status,
            "generation": self.generation_number,
            "population_size": len(self.population) if self.population else 0,
            "best_fitness": fittest.fitness_score if fittest else None,
            "is_paused": self.is_paused,
            "should_stop": self.should_stop,
            "agents_used": self.agents_used,
            "fittest_chromosome_string": (
                fittest.to_prompt_string() if fittest else None
            ),
        }
        if additional_data:
            payload.update(additional_data)

        try:
            loop = asyncio.get_running_loop()
            if loop.is_running():
                loop.create_task(
                    self.message_bus.connection_manager.broadcast_json(
                        {"type": event_type, "data": payload}
                    )
                )
            else:
                loop.run_until_complete(
                    self.message_bus.connection_manager.broadcast_json(
                        {"type": event_type, "data": payload}
                    )
                )
        except RuntimeError:
            loop = asyncio.new_event_loop()
            try:
                loop.run_until_complete(
                    self.message_bus.connection_manager.broadcast_json(
                        {"type": event_type, "data": payload}
                    )
                )
            finally:
                loop.close()
        except Exception as e:
            logger.error(
                f"Unexpected error during GA update broadcast: {e}", exc_info=True
            )

    def initialize_population(
        self,
        initial_task_description: str,
        initial_keywords: list | None = None,
        initial_constraints: dict | None = None,
    ):
        """
        Initializes the population with new prompts. If `self.initial_prompt_str`
        is provided, one chromosome will be seeded from it. The rest are
        created by the PromptArchitectAgent.

        Args:
            initial_task_description (str): The task description for the initial prompts.
            initial_keywords (list | None, optional): Keywords for initial prompts. Defaults to None.
            initial_constraints (dict | None, optional): Constraints for initial prompts. Defaults to None.
        """
        self.status = "INITIALIZING"  # Added
        self.broadcast_ga_update(event_type="ga_initialization_started")  # Added

        logger.info(
            f"PopulationManager: Initializing population of size {self.population_size} for task: '{initial_task_description}'"
        )
        self.population = []

        num_to_generate_randomly = self.population_size

        if self.initial_prompt_str and self.population_size > 0:
            logger.info(
                f"PopulationManager: Seeding one chromosome from provided initial_prompt_str: '{self.initial_prompt_str[:100]}...'"
            )
            # Treat the entire string as a single gene for simplicity
            seeded_chromosome = PromptChromosome(genes=[self.initial_prompt_str])
            self.population.append(seeded_chromosome)
            num_to_generate_randomly -= 1
            if num_to_generate_randomly < 0:  # Should not happen if population_size > 0
                num_to_generate_randomly = 0

        actual_initial_keywords = (
            initial_keywords if initial_keywords is not None else []
        )
        actual_initial_constraints = (
            initial_constraints if initial_constraints is not None else {}
        )

        for i in range(num_to_generate_randomly):
            request_data = {
                "task_description": initial_task_description,
                "keywords": copy.deepcopy(actual_initial_keywords),
                "constraints": copy.deepcopy(actual_initial_constraints),
            }

            chromosome = self.prompt_architect_agent.process_request(request_data)
            if not isinstance(chromosome, PromptChromosome):
                logger.warning(
                    f"PopulationManager: PromptArchitectAgent did not return a PromptChromosome. Got: {type(chromosome)}. Skipping this one."
                )
                continue  # Consider how to handle this to ensure population size is met

            self.population.append(chromosome)

        # Ensure population size is exactly self.population_size, potentially by adding more if architect failed
        # or truncating if somehow too many were added (though current logic prevents over-addition)
        while len(self.population) < self.population_size and self.population_size > 0:
            logger.warning(
                f"PopulationManager: Population size {len(self.population)} is less than target {self.population_size} after initial generation. Attempting to add more."
            )
            # This might happen if PromptArchitectAgent fails to return chromosomes for some iterations
            # and initial_prompt_str was also used.
            request_data = {
                "task_description": initial_task_description,
                "keywords": copy.deepcopy(actual_initial_keywords),
                "constraints": copy.deepcopy(actual_initial_constraints),
            }
            chromosome = self.prompt_architect_agent.process_request(request_data)
            if isinstance(chromosome, PromptChromosome):
                self.population.append(chromosome)
            else:
                logger.error(
                    "PopulationManager: PromptArchitectAgent failed again during fill. Population may be undersized."
                )
                break  # Avoid infinite loop if architect keeps failing

        if len(self.population) > self.population_size:
            self.population = self.population[: self.population_size]

        if len(self.population) != self.population_size and self.population_size > 0:
            logger.warning(
                f"PopulationManager: Final initialized population size {len(self.population)} does not match target {self.population_size}."
            )

        self.generation_number = 0
        logger.info(
            f"PopulationManager: Population initialized. Generation: {self.generation_number}, Size: {len(self.population)}"
        )

        self.status = "IDLE"  # Or "READY_TO_EVOLVE" # Added
        self.broadcast_ga_update(event_type="ga_initialization_complete")  # Added

    def evolve_population(
        self,
        task_description: str,
        success_criteria: dict | None = None,
        target_style: str | None = None,
    ):
        """
        Orchestrates one generation of evolution: evaluation, selection, crossover, and mutation.

        Args:
            task_description (str): The task description for fitness evaluation.
            success_criteria (dict | None, optional): Success criteria for fitness evaluation. Defaults to None.
            target_style (str | None, optional): Desired style used during mutation when
                StyleOptimizerAgent is available. Defaults to None.
        """
        if self.should_stop:  # Moved this check up, and modified its behavior
            logger.info(
                f"PopulationManager.evolve_population: Stop requested before starting generation {self.generation_number + 1}. Aborting evolution for this generation."
            )
            # Do not change self.status here, let the orchestrator loop handle final status.
            # self.status = "STOPPED" # This was here, but task says orchestrator handles final status
            # self.broadcast_ga_update(event_type="ga_stopped_before_generation") # This was here
            return  # Exit early

        if self.is_paused:  # This check is fine
            logger.info("Evolution is paused, skipping generation.")
            # broadcast_ga_update is called by pause_evolution (which sets status to PAUSED)
            return

        self.status = "RUNNING"  # Added
        self.broadcast_ga_update(
            event_type="ga_generation_started",
            additional_data={"generation": self.generation_number + 1},
        )  # Added

        if not self.population:
            logger.warning(
                "PopulationManager: Cannot evolve an empty population. Please initialize first."
            )
            self.status = "ERROR"  # Or IDLE
            self.broadcast_ga_update(
                event_type="ga_error", additional_data={"error": "Empty population"}
            )
            return

        current_generation_number = self.generation_number + 1
        logger.info(
            f"PopulationManager: Starting evolution for generation {current_generation_number}. Population size: {len(self.population)}"
        )

        # 1. Evaluate Population
        logger.info(
            f"Generation {current_generation_number}: Evaluating fitness of {len(self.population)} chromosomes."
        )

        evaluated_chromosomes_count = 0
        failed_evaluations_count = 0

        # Ensure ProcessPoolExecutor is imported only when needed
        from concurrent.futures import ProcessPoolExecutor, TimeoutError

        if self.parallel_workers == 1:
            logger.info(
                f"Generation {current_generation_number}: Running fitness evaluation in serial mode."
            )
            for chromosome in self.population:
                try:
                    fitness_score = self.fitness_evaluator.evaluate(
                        chromosome, task_description, success_criteria
                    )
                    chromosome.fitness_score = fitness_score
                    evaluated_chromosomes_count += 1
                except Exception as e:
                    logger.error(
                        f"Error evaluating chromosome {chromosome.id} in serial mode: {e}",
                        exc_info=True,
                    )
                    chromosome.fitness_score = (
                        0.0  # Assign a default low fitness on error
                    )
                    failed_evaluations_count += 1
        else:
            logger.info(
                f"Generation {current_generation_number}: Running fitness evaluation in parallel mode (workers={self.parallel_workers})."
            )
            futures = []
            with ProcessPoolExecutor(max_workers=self.parallel_workers) as executor:
                for chromosome in self.population:
                    # Submit evaluation task to the executor
                    future = executor.submit(
                        self.fitness_evaluator.evaluate,
                        chromosome,
                        task_description,
                        success_criteria,
                    )
                    futures.append((future, chromosome))  # Store future and chromosome

                # Retrieve results and update fitness scores
                for future, chromosome in futures:
                    try:
                        # Use self.evaluation_timeout; if None, future.result() has no timeout
                        fitness_score = future.result(timeout=self.evaluation_timeout)
                        chromosome.fitness_score = fitness_score
                        evaluated_chromosomes_count += 1
                    except TimeoutError:
                        logger.error(
                            f"Fitness evaluation for chromosome {chromosome.id} timed out after {self.evaluation_timeout} seconds."
                        )
                        chromosome.fitness_score = (
                            0.0  # Assign a default low fitness on error
                        )
                        failed_evaluations_count += 1
                    except Exception as e:
                        logger.error(
                            f"Error evaluating chromosome {chromosome.id} in parallel: {e}",
                            exc_info=True,
                        )
                        chromosome.fitness_score = (
                            0.0  # Assign a default low fitness on error
                        )
                        failed_evaluations_count += 1

        # This logging seems to have a slight logic error in original: evaluated_chromosomes_count already includes failures if we count attempts.
        # Let's adjust to show successful vs attempted.
        successful_evaluations = (
            evaluated_chromosomes_count  # This was already successes
        )
        # failed_evaluations_count is correct
<<<<<<< HEAD
=======

        # Log fitness statistics before sorting
        if self.population: # Ensure population is not empty
            fitness_scores = [c.fitness_score for c in self.population if hasattr(c, 'fitness_score')] # Added check for attribute
            if fitness_scores: # Ensure we have scores to process
                min_fitness = min(fitness_scores)
                max_fitness = max(fitness_scores)
                mean_fitness = statistics.mean(fitness_scores)
                median_fitness = statistics.median(fitness_scores)
                std_dev_fitness = statistics.stdev(fitness_scores) if len(fitness_scores) > 1 else 0.0

                logger.info(
                    f"Generation {current_generation_number}: Fitness Stats - "
                    f"Count: {len(fitness_scores)}, "
                    f"Min: {min_fitness:.4f}, Max: {max_fitness:.4f}, "
                    f"Mean: {mean_fitness:.4f}, Median: {median_fitness:.4f}, "
                    f"StdDev: {std_dev_fitness:.4f}"
                )
            else:
                logger.info(f"Generation {current_generation_number}: No valid fitness scores found in population to report statistics.")
        else:
            logger.info(f"Generation {current_generation_number}: Population is empty, no fitness statistics to report.")

>>>>>>> 77e80fa8
        logger.info(
            f"PopulationManager: Fitness evaluation complete for generation {current_generation_number}."
        )  # Use current_generation_number
        logger.info(
            f"Successfully evaluated: {successful_evaluations}/{len(self.population)} chromosomes."
        )
        if failed_evaluations_count > 0:
            logger.warning(
                f"Failed evaluations (due to timeout or other errors): {failed_evaluations_count}/{len(self.population)} chromosomes."
            )

        self.broadcast_ga_update(
            event_type="ga_evaluation_complete",
            additional_data={
                "generation": current_generation_number,
                "evaluated_count": successful_evaluations,
                "failed_count": failed_evaluations_count,
            },
        )  # Added

        # 2. Sort Population by fitness (descending)
        # Ensure population is not empty before sorting, though it should generally not be.
        # If population is empty and sorted, it will result in an empty list.
        sorted_population = (
            sorted(self.population, key=lambda c: c.fitness_score, reverse=True)
            if self.population
            else []
        )

        if sorted_population:
            fittest_individual = sorted_population[0]
            logger.info(
                f"Generation {current_generation_number}: Fittest individual Chromosome ID {fittest_individual.id} "
                f"with fitness {fittest_individual.fitness_score:.4f}"
            )
        else:
            logger.warning(
                f"Generation {current_generation_number}: Population is empty after evaluation. No fittest individual."
            )

        new_population: list[PromptChromosome] = []

        # 3. Elitism: Carry over the best individuals
        if self.elitism_count > 0 and sorted_population:
            logger.info(
                f"Generation {current_generation_number}: Applying elitism for top {self.elitism_count} individuals."
            )
            new_population.extend(sorted_population[: self.elitism_count])

        # 4. Generate Offspring
        logger.info(
            f"Generation {current_generation_number}: Generating {self.population_size - len(new_population)} offspring through selection, crossover, and mutation."
        )
        num_offspring_needed = self.population_size - len(new_population)

        generated_offspring_count = 0
        # Ensure there's a viable population to select from for breeding
        if sorted_population:  # Check if sorted_population is not empty
            while generated_offspring_count < num_offspring_needed:
                # Selection - logging is inside genetic_operators.selection
                parent1 = self.genetic_operators.selection(sorted_population)
                parent2 = self.genetic_operators.selection(sorted_population)

                # Crossover - logging is inside genetic_operators.crossover
                child1, child2 = self.genetic_operators.crossover(parent1, parent2)

                # Mutation - logging is inside genetic_operators.mutate and strategies
                mutated_child1 = self.genetic_operators.mutate(
                    child1, target_style=target_style
                )  # gene_mutation_prob is unused here
                mutated_child2 = self.genetic_operators.mutate(
                    child2, target_style=target_style
                )  # gene_mutation_prob is unused here

                new_population.append(mutated_child1)
                generated_offspring_count += 1
                if generated_offspring_count < num_offspring_needed:
                    new_population.append(mutated_child2)
                    generated_offspring_count += 1
        elif num_offspring_needed > 0:  # If population was empty and we need offspring
            logger.warning(
                f"Generation {current_generation_number}: Cannot generate offspring as the population became empty after evaluation. New population will be undersized."
            )

        self.population = new_population[: self.population_size]

        self.generation_number = current_generation_number  # Update generation number

        # Update status based on pause/stop flags before final broadcast for the generation
        if self.is_paused:
            self.status = "PAUSED"
        elif self.should_stop:
            self.status = "STOPPED"  # Or "COMPLETED_STOP_REQUESTED"
        else:
            # If not paused or stopped, it's still running (or completed if this was the last gen planned by orchestrator)
            # Orchestrator should set final "COMPLETED" status.
            self.status = "RUNNING"

        logger.info(
            f"PopulationManager: Evolution complete for generation {self.generation_number}. New population size: {len(self.population)}. Status: {self.status}"
        )
        self.broadcast_ga_update(
            event_type="ga_generation_complete",
            additional_data={"generation": self.generation_number},
        )  # Added

    def get_fittest_individual(self) -> PromptChromosome | None:
        """
        Returns the fittest individual from the current population.

        The population is sorted by fitness score in descending order after evaluation,
        so the fittest individual is the first one if the population is not empty.

        Returns:
            PromptChromosome | None: The fittest chromosome, or None if the
                                      population is empty.
        """
        if not self.population:
            return None
        # Ensure population is sorted by fitness in descending order
        self.population.sort(key=lambda chromo: chromo.fitness_score, reverse=True)
        return self.population[0]

    def save_population(self, file_path: str) -> None:
        """Save current population to a JSON file."""
        data = {
            "generation_number": self.generation_number,
            "population": [
                {"genes": c.genes, "fitness_score": c.fitness_score}
                for c in self.population
            ],
        }
        try:
            with open(file_path, "w", encoding="utf-8") as fh:
                json.dump(data, fh, indent=2)
            logger.info(f"PopulationManager: Population saved to {file_path}.")
        except Exception as e:
            logger.error(f"Error saving population to {file_path}: {e}", exc_info=True)

    def load_population(self, file_path: str) -> None:
        """Load population from a JSON file if it exists."""
        if not os.path.exists(file_path):
            logger.info(
                f"PopulationManager: No population file at {file_path}; starting fresh."
            )
            return
        try:
            with open(file_path, "r", encoding="utf-8") as fh:
                data = json.load(fh)
            individuals = data.get("population", [])
            self.generation_number = data.get("generation_number", 0)
            self.population = [
                PromptChromosome(
                    genes=item.get("genes", []),
                    fitness_score=item.get("fitness_score", 0.0),
                )
                for item in individuals
            ]
            # If loading an empty population, population_size might become 0.
            # Keep original population_size if loaded population is empty,
            # unless original population_size was also 0.
            if not self.population and self.population_size > 0:
                logger.warning(
                    f"Loaded population from {file_path} is empty. Retaining configured population_size: {self.population_size}"
                )
            else:
                self.population_size = len(self.population) or self.population_size

            logger.info(
                f"PopulationManager: Loaded {len(self.population)} individuals from {file_path}. Generation set to {self.generation_number}. Population size set to {self.population_size}."
            )
        except Exception as e:
            logger.error(
                f"Error loading population from {file_path}: {e}", exc_info=True
            )

    def get_ga_status(self) -> dict:
        """
        Returns the current status of the genetic algorithm process.
        """
        fittest_individual = self.get_fittest_individual()
        return {
            "status": self.status,
            "generation": self.generation_number,
            "population_size": len(self.population) if self.population else 0,
            "best_fitness": (
                fittest_individual.fitness_score if fittest_individual else None
            ),
            "fittest_individual_id": (
                fittest_individual.id if fittest_individual else None
            ),
            "fittest_chromosome_string": (
                fittest_individual.to_prompt_string() if fittest_individual else ""
            ),
            "agents_used": self.agents_used,
        }<|MERGE_RESOLUTION|>--- conflicted
+++ resolved
@@ -5,10 +5,8 @@
 import json
 import os
 import random
-<<<<<<< HEAD
-=======
 import statistics # Added import
->>>>>>> 77e80fa8
+
 from typing import TYPE_CHECKING, Optional, Dict  # Ensure Optional is here
 import asyncio  # Added
 import openai
@@ -822,7 +820,7 @@
             agents_used (list[str] | None, optional): A list of agent IDs used in the process.
                                                      Defaults to None, resulting in an empty list.
         """
-<<<<<<< HEAD
+
         if not isinstance(genetic_operators, GeneticOperators):
             raise TypeError(
                 "genetic_operators must be an instance of GeneticOperators."
@@ -836,21 +834,7 @@
         if not isinstance(prompt_architect_agent, PromptArchitectAgent):
             raise TypeError(
                 "prompt_architect_agent must be an instance of PromptArchitectAgent."
-=======
-        # Allow duck-typed objects for easier testing/mocking
-        required_go_methods = ("selection", "crossover", "mutate")
-        if not all(hasattr(genetic_operators, m) for m in required_go_methods):
-            raise TypeError(
-                "genetic_operators must implement selection, crossover and mutate"
-            )
-
-        if not hasattr(fitness_evaluator, "evaluate"):
-            raise TypeError("fitness_evaluator must implement an evaluate method")
-
-        if not hasattr(prompt_architect_agent, "process_request"):
-            raise TypeError(
-                "prompt_architect_agent must implement a process_request method"
->>>>>>> 77e80fa8
+
             )
         if population_size <= 0:
             raise ValueError("Population size must be positive.")
@@ -1190,8 +1174,7 @@
             evaluated_chromosomes_count  # This was already successes
         )
         # failed_evaluations_count is correct
-<<<<<<< HEAD
-=======
+
 
         # Log fitness statistics before sorting
         if self.population: # Ensure population is not empty
@@ -1215,7 +1198,7 @@
         else:
             logger.info(f"Generation {current_generation_number}: Population is empty, no fitness statistics to report.")
 
->>>>>>> 77e80fa8
+
         logger.info(
             f"PopulationManager: Fitness evaluation complete for generation {current_generation_number}."
         )  # Use current_generation_number
