from __future__ import annotations

import uuid
import copy
import json
import os
import random
import statistics # Added import

from typing import TYPE_CHECKING, Optional, Dict  # Ensure Optional is here
import asyncio  # Added
import openai
from openai import OpenAIError, AsyncOpenAI # Added AsyncOpenAI
from prompthelix.config import (
    settings as global_sdk_settings,
)  # Renamed to avoid conflict
from prompthelix import config as global_ph_config  # For LLM_UTILS_SETTINGS
import logging
from prompthelix.enums import ExecutionMode  # Added import

# from typing import Optional, Dict # Already imported above and updated

logger = logging.getLogger(__name__)

if TYPE_CHECKING:  # pragma: no cover - only for type hints
    from prompthelix.agents.architect import PromptArchitectAgent
    from prompthelix.agents.results_evaluator import ResultsEvaluatorAgent
    from prompthelix.agents.style_optimizer import StyleOptimizerAgent
    from prompthelix.message_bus import MessageBus  # Added for type hinting
    from sqlalchemy.orm import Session as DbSession
    from prompthelix.models.evolution_models import GAExperimentRun


# PromptChromosome class remains unchanged
class PromptChromosome:
    """
    Represents an individual prompt in the genetic algorithm.

    Each chromosome consists of a list of 'genes' (which are typically strings
    or more structured objects representing parts of a prompt), a fitness score,
    and a unique identifier.
    """

    def __init__(self, genes: list | None = None, fitness_score: float = 0.0,
                 parents: list[str] | None = None, mutation_op: str | None = None):
        """
        Initializes a PromptChromosome.

        Args:
            genes (list | None, optional): A list representing the components (genes)
                                           of the prompt. Defaults to an empty list if None.
            fitness_score (float, optional): The initial fitness score of the chromosome.
                                             Defaults to 0.0.
        """
        self.id = uuid.uuid4()
        self.genes: list = [] if genes is None else genes
        self.fitness_score: float = fitness_score
        self.parents: list[str] = parents if parents is not None else []
        self.mutation_op: str | None = mutation_op

    def calculate_fitness(self) -> float:
        """
        Returns the current fitness score of the chromosome.

        Note: This method simply returns the stored fitness_score. The actual
        calculation and setting of this score are typically handled externally by
        a FitnessEvaluator or a similar mechanism within the genetic algorithm,
        which then updates self.fitness_score.

        Returns:
            float: The fitness score of the chromosome.
        """
        return self.fitness_score

    def to_prompt_string(self, separator: str = "\n") -> str:
        """
        Concatenates all gene strings into a single prompt string.

        This string is typically what would be sent to an LLM for execution.

        Args:
            separator (str, optional): The separator to use between genes.
                                       Defaults to a newline character.

        Returns:
            str: A single string representing the full prompt.
        """
        return separator.join(str(gene) for gene in self.genes)

    def clone(self) -> "PromptChromosome":
        """
        Creates a deep copy of this chromosome with a new unique ID.

        The genes are deep-copied to ensure the clone is independent of the
        original. The fitness score is also copied.

        Returns:
            PromptChromosome: A new PromptChromosome instance that is a deep copy
                              of the current one, but with a new ID.
        """
        cloned_genes = copy.deepcopy(self.genes)
        cloned_chromosome = PromptChromosome(
            genes=cloned_genes,
            fitness_score=self.fitness_score,
            parents=list(self.parents),
        )
        cloned_chromosome.mutation_op = None
        return cloned_chromosome

    def __str__(self) -> str:
        """
        Returns a human-readable string representation of the chromosome.

        Returns:
            str: A string detailing the chromosome's ID, fitness, and genes.
        """
        gene_representation = "\n".join([f"  - {str(gene)}" for gene in self.genes])
        if not self.genes:
            gene_representation = "  - (No genes)"
        return (
            f"Chromosome ID: {self.id}\n"
            f"Fitness: {self.fitness_score:.4f}\n"
            f"Genes:\n{gene_representation}"
        )

    def __repr__(self) -> str:
        """
        Returns an unambiguous string representation of the chromosome object.

        Returns:
            str: A string that could ideally be used to recreate the object.
        """
        return (
            f"PromptChromosome(id='{self.id}', genes={self.genes!r}, "
            f"fitness_score={self.fitness_score:.4f}, parents={self.parents}, "
            f"mutation_op={self.mutation_op!r})"
        )


import importlib
from typing import Type, List, Any # Added Type, List, Any
from prompthelix.config import settings as global_settings_obj # For config access
from prompthelix.genetics.strategy_base import BaseMutationStrategy, BaseSelectionStrategy, BaseCrossoverStrategy
# Import default strategies for fallback
from prompthelix.genetics.mutation_strategies import (
    AppendCharStrategy, ReverseSliceStrategy, PlaceholderReplaceStrategy, NoOperationMutationStrategy
)
from prompthelix.genetics.selection_strategies import TournamentSelectionStrategy
from prompthelix.genetics.crossover_strategies import SinglePointCrossoverStrategy


class GeneticOperators:
    """
    Encapsulates genetic operators like selection, crossover, and mutation
    for PromptChromosome objects. Loads strategies from configuration.
    """

    def __init__(self, style_optimizer_agent: "StyleOptimizerAgent" | None = None, strategy_settings: Optional[Dict[str, Dict]] = None):
        """
        Initializes the GeneticOperators, loading strategies from configuration.

        Args:
            style_optimizer_agent (StyleOptimizerAgent | None, optional): Agent for style optimization.
            strategy_settings (Optional[Dict[str, Dict]], optional): Settings for individual strategies,
                                                                    keyed by strategy class name.
        """
        self.style_optimizer_agent = style_optimizer_agent
        self.strategy_settings = strategy_settings if strategy_settings is not None else {}

        self.mutation_strategies: List[BaseMutationStrategy] = self._load_mutation_strategies()
        self.selection_strategy: BaseSelectionStrategy = self._load_selection_strategy()
        self.crossover_strategy: BaseCrossoverStrategy = self._load_crossover_strategy()

    def _load_strategy_instance(self, class_path_str: str, default_class: Type, base_class: Type) -> Any:
        """Helper to load and instantiate a single strategy class."""
        logger.info(f"Attempting to load strategy from: {class_path_str}")
        StrategyClass = default_class
        try:
            module_path, class_name = class_path_str.rsplit('.', 1)
            module = importlib.import_module(module_path)
            LoadedClass = getattr(module, class_name)
            if issubclass(LoadedClass, base_class):
                StrategyClass = LoadedClass
                logger.info(f"Successfully loaded strategy class: {class_name} from {module_path}")
            else:
                logger.warning(f"Class {class_name} from {module_path} does not inherit from {base_class.__name__}. Using default: {default_class.__name__}")
        except (ImportError, AttributeError, ValueError) as e:
            logger.error(f"Failed to load strategy class '{class_path_str}': {e}. Using default: {default_class.__name__}", exc_info=True)

        # Get specific settings for this strategy class, if any
        class_specific_settings = self.strategy_settings.get(StrategyClass.__name__, None)

        try:
            return StrategyClass(settings=class_specific_settings)
        except Exception as e:
            logger.error(f"Failed to instantiate strategy {StrategyClass.__name__} with settings {class_specific_settings}: {e}. Instantiating with no settings.", exc_info=True)
            return StrategyClass(settings=None)


    def _load_mutation_strategies(self) -> List[BaseMutationStrategy]:
        paths_str = global_settings_obj.MUTATION_STRATEGY_CLASSES
        paths = [path.strip() for path in paths_str.split(',') if path.strip()]

        loaded_strategies: List[BaseMutationStrategy] = []
        if not paths:
            logger.warning("No mutation strategy classes configured. Using default list.")
            # Fallback to a default list of instantiated strategies if config is empty
            return [
                AppendCharStrategy(settings=self.strategy_settings.get("AppendCharStrategy")),
                ReverseSliceStrategy(settings=self.strategy_settings.get("ReverseSliceStrategy")),
                PlaceholderReplaceStrategy(settings=self.strategy_settings.get("PlaceholderReplaceStrategy"))
            ]

        for path_str in paths:
            try:
                # Default class for mutation is tricky as there are many, use NoOp as a safe default if specific one fails
                # However, _load_strategy_instance will use the class from path_str if valid.
                # For mutation, the "default_class" argument to _load_strategy_instance is more like a fallback if the path is totally invalid.
                # Let's assume for mutation, if a path is given, it must load, or it's an error/skip.
                # Or, we can have a default_mutation_strategy_class if needed.
                module_path, class_name = path_str.rsplit('.', 1)
                module = importlib.import_module(module_path)
                StrategyClass = getattr(module, class_name)
                if issubclass(StrategyClass, BaseMutationStrategy):
                    class_specific_settings = self.strategy_settings.get(StrategyClass.__name__, None)
                    loaded_strategies.append(StrategyClass(settings=class_specific_settings))
                    logger.info(f"Loaded and instantiated mutation strategy: {path_str}")
                else:
                    logger.warning(f"Class {path_str} is not a BaseMutationStrategy. Skipping.")
            except (ImportError, AttributeError, ValueError) as e:
                logger.error(f"Failed to load mutation strategy '{path_str}': {e}. Skipping.", exc_info=True)

        if not loaded_strategies: # If all paths failed or paths was empty and resulted in no strategies
            logger.warning("Failed to load any mutation strategies from configuration. Using NoOperationMutationStrategy as default.")
            return [NoOperationMutationStrategy(settings=self.strategy_settings.get("NoOperationMutationStrategy"))]
        return loaded_strategies

    def _load_selection_strategy(self) -> BaseSelectionStrategy:
        class_path = global_settings_obj.SELECTION_STRATEGY_CLASS
        return self._load_strategy_instance(class_path, TournamentSelectionStrategy, BaseSelectionStrategy)

    def _load_crossover_strategy(self) -> BaseCrossoverStrategy:
        class_path = global_settings_obj.CROSSOVER_STRATEGY_CLASS
        return self._load_strategy_instance(class_path, SinglePointCrossoverStrategy, BaseCrossoverStrategy)

    def selection(self, population: list[PromptChromosome], **kwargs) -> PromptChromosome:
        """
        Selects an individual from the population using the configured selection strategy.
        """
        # Pass through kwargs like tournament_size to the strategy's select method
        return self.selection_strategy.select(population, **kwargs)

<<<<<<< HEAD
    def crossover(self, parent1: PromptChromosome, parent2: PromptChromosome, **kwargs) -> tuple[PromptChromosome, PromptChromosome]:
        """
        Performs crossover using the configured crossover strategy.
        """
        # Pass through kwargs like crossover_rate
        return self.crossover_strategy.crossover(parent1, parent2, **kwargs)
=======
                child1_genes.extend(parent1.genes[:crossover_point])
                child1_genes.extend(parent2.genes[crossover_point:])
                child2_genes.extend(parent2.genes[:crossover_point])
                child2_genes.extend(parent1.genes[crossover_point:])

            child1 = PromptChromosome(
                genes=child1_genes,
                fitness_score=0.0,
                parents=[str(parent1.id), str(parent2.id)],
            )
            child2 = PromptChromosome(
                genes=child2_genes,
                fitness_score=0.0,
                parents=[str(parent1.id), str(parent2.id)],
            )
            logger.debug(
                f"Crossover performed between Parent {parent1.id} and Parent {parent2.id}. Child1 ID {child1.id}, Child2 ID {child2.id}."
            )
        else:
            child1 = parent1.clone()
            child2 = parent2.clone()
            child1.parents = [str(parent1.id)]
            child2.parents = [str(parent2.id)]
            child1.fitness_score = 0.0
            child2.fitness_score = 0.0
            logger.debug(
                f"Crossover skipped (rate {crossover_rate}). Cloned Parent {parent1.id} to Child {child1.id}, Parent {parent2.id} to Child {child2.id}."
            )
        return child1, child2
>>>>>>> 0e8587a4

    def mutate(
        self,
        chromosome: PromptChromosome,
        mutation_rate: float = 0.1,
        gene_mutation_prob: float = 0.2,  # This param is currently unused as strategies manage gene selection
        target_style: str | None = None,
    ) -> PromptChromosome:
        """
        Mutates a chromosome based on mutation_rate and gene_mutation_prob.

        Args:
            chromosome (PromptChromosome): The chromosome to mutate.
            mutation_rate (float, optional): The overall probability that any mutation
                                             will occur on the chromosome. Defaults to 0.1.
            gene_mutation_prob (float, optional): The probability that an individual
                                                  gene will be mutated, if the chromosome
                                                  is selected for mutation. Defaults to 0.2.
        Returns:
            PromptChromosome: A new, potentially mutated, PromptChromosome instance.
        """
        # Clone the chromosome at the beginning. Strategies will work on this clone.
        # Individual strategies also clone, this might be redundant but ensures encapsulation.
        # Let's have strategies operate on the passed chromosome and expect them to return a new, mutated clone.

        mutated_chromosome_overall = chromosome  # Start with original
        mutation_applied_this_cycle = False
        selected_strategy_name: str | None = None

        if (
            random.random() < mutation_rate
        ):  # Overall probability of any mutation occurring
            if self.mutation_strategies:
                # Apply one strategy per gene, if gene_mutation_prob is met for that gene
                # This is a change from "one strategy for the whole chromosome" to "potentially multiple strategies if multiple genes mutate"
                # Or, pick one strategy and apply it if any gene is chosen for mutation. Let's stick to the latter for now.

                # Create a working clone that strategies will modify or replace
                working_chromosome_clone = chromosome.clone()
                working_chromosome_clone.fitness_score = 0.0  # Reset fitness

                at_least_one_gene_mutated = False
                for i in range(len(working_chromosome_clone.genes)):
                    if (
                        random.random() < gene_mutation_prob
                    ):  # Probability of this specific gene mutating
                        selected_strategy = random.choice(self.mutation_strategies)

                        # Create a temporary chromosome for the single gene to pass to the strategy
                        # This is a bit clunky; strategies might need to be aware of gene indices or operate on gene lists.
                        # For now, let's assume strategies are designed to mutate one gene of a chromosome.
                        # The current strategies (AppendChar, ReverseSlice, PlaceholderReplace) pick a random gene.
                        # This means applying a strategy might mutate a *different* gene than the one selected by index i.
                        # This needs refinement.

                        # Refined approach: Pass the working_chromosome_clone and let the strategy pick a gene.
                        # If a strategy is applied, we consider the chromosome mutated.
                        # This is simpler and closer to the original intent where one mutation operation was chosen.

                        # Let's revert to: if mutation is to occur, pick ONE strategy and apply it to the chromosome.
                        # The strategy itself will then pick which gene(s) to mutate internally if it's gene-specific.
                        pass  # This loop for gene_mutation_prob is not how it should be with current strategies

                # Corrected logic: If chromosome is selected for mutation, pick one strategy and apply it.
                # The chosen strategy will internally handle how it mutates (e.g. which gene).
                selected_strategy = random.choice(self.mutation_strategies)
                selected_strategy_name = selected_strategy.__class__.__name__
                logger.debug(
                    f"Applying mutation strategy '{selected_strategy.__class__.__name__}' to chromosome {working_chromosome_clone.id}"
                )
                mutated_chromosome_overall = selected_strategy.mutate(
                    working_chromosome_clone
                )  # Pass the clone
                mutation_applied_this_cycle = True  # A strategy was applied

                # The old logic of appending "*" if no gene was modified by the above loop:
                # This should be handled by ensuring strategies always make a change,
                # or by having a specific strategy that does this (e.g. "MinorPerturbationStrategy").
                # For now, if a strategy is selected, we assume it mutates.
                # The NoOperationMutationStrategy can be used if no change is desired sometimes.
            else:
                logger.warning(
                    "Mutation selected to occur, but no mutation strategies are defined in GeneticOperators."
                )
                mutated_chromosome_overall = (
                    chromosome.clone()
                )  # Still clone, reset fitness
                mutated_chromosome_overall.fitness_score = 0.0
                mutated_chromosome_overall.parents = list(chromosome.parents)
                mutated_chromosome_overall.mutation_op = None

        # If no mutation was applied by random chance (missed mutation_rate),
        # return a fresh clone with reset fitness.
        if not mutation_applied_this_cycle:
            mutated_chromosome_overall = chromosome.clone()
            mutated_chromosome_overall.fitness_score = 0.0
            mutated_chromosome_overall.parents = list(chromosome.parents)
            mutated_chromosome_overall.mutation_op = None
            # No specific mutation strategy was chosen via mutation_rate

        # Style optimization step (if applicable)
        # This happens *after* a primary mutation strategy has been applied (or not, if mutation_rate was missed)
        if target_style and self.style_optimizer_agent:
            # If mutation_applied_this_cycle is false, mutated_chromosome_overall is just a clone.
            # We might only want to apply style optimization if a structural mutation happened.
            # Or, style optimization could be a mutation strategy itself.
            # For now, let's assume it can be applied even to an unmutated (but cloned) chromosome.
            try:
                # Ensure the chromosome passed to style optimizer is the one potentially mutated
                request = {
                    "prompt_chromosome": mutated_chromosome_overall,
                    "target_style": target_style,
                }
                optimized_chromosome = self.style_optimizer_agent.process_request(
                    request
                )
                if isinstance(optimized_chromosome, PromptChromosome):
                    # The style optimizer should return a new chromosome instance.
                    # Fitness of this new chromosome should ideally be reset by the optimizer,
                    # or it should be reset here if the optimizer doesn't guarantee it.
                    # For now, we assume the optimizer returns a valid chromosome,
                    # and we'll ensure its fitness is 0.0 for the new generation.
                    mutated_chromosome_overall = optimized_chromosome
                    mutated_chromosome_overall.fitness_score = 0.0  # Ensure fitness is reset
                    mutated_chromosome_overall.parents = list(chromosome.parents)
                    mutated_chromosome_overall.mutation_op = selected_strategy_name
                    logger.info(
                        f"Chromosome {mutated_chromosome_overall.id} successfully style-optimized to target style '{target_style}'."
                    )
                else:
                    logger.warning(
                        f"StyleOptimizerAgent did not return a PromptChromosome for chromosome {mutated_chromosome_overall.id} "
                        f"(received {type(optimized_chromosome)}). Skipping style optimization."
                    )
            except Exception as e:
                logger.error(
                    f"Style optimization failed during mutation for chromosome {mutated_chromosome_overall.id} "
                    f"with target style '{target_style}': {e}",
                    exc_info=True,
                )
        elif target_style and not self.style_optimizer_agent:
            logger.warning(
                f"Target style '{target_style}' provided for mutation, but StyleOptimizerAgent is not available. Skipping style optimization."
            )

        mutated_chromosome_overall.parents = list(chromosome.parents)
        if mutation_applied_this_cycle:
            mutated_chromosome_overall.mutation_op = selected_strategy_name
        logger.info(
            json.dumps(
                {
                    "event": "offspring_created",
                    "child_id": str(mutated_chromosome_overall.id),
                    "parent_ids": mutated_chromosome_overall.parents,
                    "mutation_op": mutated_chromosome_overall.mutation_op,
                }
            )
        )
        return mutated_chromosome_overall


from prompthelix.genetics.fitness_base import BaseFitnessEvaluator # Import the ABC

# FitnessEvaluator class now implements BaseFitnessEvaluator
class FitnessEvaluator(BaseFitnessEvaluator):
    """
    Evaluates the fitness of PromptChromosome instances.
    This class simulates interaction with an LLM and uses a ResultsEvaluatorAgent
    to determine the fitness score based on the LLM's output.
    It serves as the default fitness evaluation strategy.
    """

    def __init__(
        self,
        results_evaluator_agent: "ResultsEvaluatorAgent", # Specific dependency for this implementation
        execution_mode: ExecutionMode,                   # Specific dependency for this implementation
        llm_settings: Optional[Dict] = None,             # Specific dependency for this implementation
        settings: Optional[Dict] = None,                 # From ABC, for general settings
        **kwargs                                         # For ABC compatibility
    ):
        """
        Initializes the FitnessEvaluator.
        Args:
            results_evaluator_agent (ResultsEvaluatorAgent): An instance of
                ResultsEvaluatorAgent.
            execution_mode (ExecutionMode): The mode of execution (TEST or REAL).
            llm_settings (Optional[Dict]): Overridden LLM settings for direct LLM calls.
            settings (Optional[Dict]): General configuration settings from BaseFitnessEvaluator.
            **kwargs: Additional keyword arguments.
        """
        super().__init__(settings=settings, **kwargs) # Call ABC constructor
        from prompthelix.agents.results_evaluator import ResultsEvaluatorAgent

        if not isinstance(results_evaluator_agent, ResultsEvaluatorAgent):
            raise TypeError(
                "results_evaluator_agent must be an instance of ResultsEvaluatorAgent for this default FitnessEvaluator."
            )

        self.results_evaluator_agent = results_evaluator_agent
        self.execution_mode = execution_mode

        # Use llm_settings passed directly, or try to get from general settings, then global config
        effective_llm_settings = llm_settings
        if effective_llm_settings is None and self.settings:
            effective_llm_settings = self.settings.get("llm_settings")

        # Merge effective_llm_settings with global defaults
        base_llm_settings = copy.deepcopy(
            global_ph_config.LLM_UTILS_SETTINGS.get("openai", {})
        )  # Assuming 'openai' is the provider here
        if llm_settings:
            # Using a simple update; for deep merge, import and use update_settings utility
            # from prompthelix.utils.config_utils import update_settings
            # self.llm_settings = update_settings(base_llm_settings, llm_settings)
            # For now, simple update for direct keys like api_key, timeout from the passed llm_settings.
            # A more robust solution would involve the update_settings utility for deep merge.
            temp_settings = base_llm_settings.copy()
            temp_settings.update(
                llm_settings
            )  # Shallow update, override top-level keys
            self.llm_settings = temp_settings
        else:
            self.llm_settings = base_llm_settings

        logger.debug(f"FitnessEvaluator effective LLM settings: {self.llm_settings}")

        # Store info for re-instantiation in subprocesses
        self.results_evaluator_agent_class = results_evaluator_agent.__class__
        self.results_evaluator_agent_knowledge_file = getattr(
            results_evaluator_agent, "settings", {}
        ).get("knowledge_file_path")

        self.openai_client = None
        if self.execution_mode == ExecutionMode.REAL:
            # Prioritize API key from llm_settings, then global_sdk_settings
            api_key_to_use = self.llm_settings.get(
                "api_key", global_sdk_settings.OPENAI_API_KEY
            )

            if api_key_to_use:
                try:
                    # Pass other params from self.llm_settings if OpenAI client accepts them
                    client_params = {
                        "api_key": api_key_to_use,
                        "timeout": self.llm_settings.get(
                            "default_timeout", openai.DefaultHttpxClient.DEFAULT_TIMEOUT
                        ),  # openai library default
                        # Add other relevant params like 'max_retries', 'organization' if in settings
                    }
                    if "max_retries" in self.llm_settings:
                        client_params["max_retries"] = self.llm_settings["max_retries"]

                    self.openai_client = openai.AsyncOpenAI(**client_params) # Changed to AsyncOpenAI
                    logger.info(
                        "FitnessEvaluator: AsyncOpenAI client initialized successfully for REAL mode in main process."
                    )
                except Exception as e:
                    logger.error(
                        f"FitnessEvaluator: Error initializing OpenAI client in main process: {e}",
                        exc_info=True,
                    )
                    self.openai_client = None
            else:
                logger.error(
                    "FitnessEvaluator: OpenAI API Key not found in settings or global config. LLM calls in REAL mode will fail."
                )
        else:  # TEST mode
            logger.info(
                "FitnessEvaluator: Initialized in TEST mode. LLM calls will be skipped by _call_llm_api."
            )

    def __getstate__(self):
        state = self.__dict__.copy()
        # llm_settings is serializable, so it can stay
        # Remove attributes that cannot or should not be pickled
        if "results_evaluator_agent" in state:
            del state["results_evaluator_agent"]
        if "openai_client" in state:
            del state["openai_client"]
        return state

    def __setstate__(self, state):
        self.__dict__.update(state)

        # Re-initialize results_evaluator_agent
        # Logger should be available as it's a module-level global
        if (
            hasattr(self, "results_evaluator_agent_class")
            and self.results_evaluator_agent_class
        ):
            try:
                # Pass agent settings if they were part of the original agent's setup
                agent_settings = getattr(self.results_evaluator_agent, "settings", None)
                self.results_evaluator_agent = self.results_evaluator_agent_class(
                    message_bus=None,
                    settings=agent_settings,  # Pass original settings
                    knowledge_file_path=self.results_evaluator_agent_knowledge_file,  # Still needed if not in settings
                )
                self.results_evaluator_agent.db = (
                    None  # Ensure db is None in subprocess
                )
                logger.info(
                    "FitnessEvaluator (subprocess): ResultsEvaluatorAgent re-initialized."
                )
            except Exception as e:
                logger.error(
                    f"FitnessEvaluator (subprocess): Failed to re-initialize ResultsEvaluatorAgent: {e}",
                    exc_info=True,
                )
                self.results_evaluator_agent = None
        else:
            logger.error(
                "FitnessEvaluator (subprocess): results_evaluator_agent_class not found in state. Cannot re-initialize agent."
            )
            self.results_evaluator_agent = None

        # Re-initialize openai_client using self.llm_settings
        self.openai_client = None
        if self.execution_mode == ExecutionMode.REAL:
            api_key_to_use = self.llm_settings.get(
                "api_key", global_sdk_settings.OPENAI_API_KEY
            )
            if api_key_to_use:
                try:
                    client_params = {
                        "api_key": api_key_to_use,
                        "timeout": self.llm_settings.get(
                            "default_timeout", openai.DefaultHttpxClient.DEFAULT_TIMEOUT
                        ),
                    }
                    if "max_retries" in self.llm_settings:
                        client_params["max_retries"] = self.llm_settings["max_retries"]
                    self.openai_client = openai.AsyncOpenAI(**client_params) # Changed to AsyncOpenAI
                    logger.info(
                        "FitnessEvaluator (subprocess): AsyncOpenAI client re-initialized for REAL mode."
                    )
                except Exception as e:
                    logger.error(
                        f"FitnessEvaluator (subprocess): Error re-initializing OpenAI client for REAL mode: {e}",
                        exc_info=True,
                    )
            else:
                logger.warning(
                    "FitnessEvaluator (subprocess): OpenAI API key not found. Cannot re-initialize client for REAL mode."
                )
        else:
            logger.info(
                "FitnessEvaluator (subprocess): In TEST mode, LLM client not re-initialized."
            )

    async def _call_llm_api( # Changed to async def
        self, prompt_string: str, model_name: Optional[str] = None
    ) -> str:
        """
        Calls the LLM API with the given prompt string using settings from self.llm_settings.
        Args:
            prompt_string (str): The prompt to send to the LLM.
            model_name (str, optional): Specific model to use, overrides default from settings.
        Returns:
            str: The LLM's response content, or an error message string if the call fails.
        """
        if self.execution_mode == ExecutionMode.TEST:
            logger.info(
                f"Executing in TEST mode. Returning dummy LLM output for prompt: {prompt_string[:100]}..."
            )
            # Simulate async behavior even in test mode if needed, though not strictly necessary for dummy data
            # await asyncio.sleep(0.01)
            return "This is a test output from dummy LLM in TEST mode."

        if not self.openai_client:
            logger.error(
                "AsyncOpenAI client is not initialized. Cannot call LLM API in REAL mode."
            )
            return "Error: LLM client not initialized for REAL mode."

        # Determine model: use provided, then from self.llm_settings, then fallback
        current_model_name = (
            model_name or self.llm_settings.get("default_model") or "gpt-3.5-turbo"
        )

        # Get other call parameters from self.llm_settings
        timeout = self.llm_settings.get(
            "default_timeout", 60
        )  # Default timeout if not in settings
        max_tokens = self.llm_settings.get(
            "max_tokens", 150
        )  # Example, adjust as needed
        temperature = self.llm_settings.get("temperature", 0.7)  # Example

        logger.info(
            f"Calling AsyncOpenAI API model {current_model_name} for prompt (first 100 chars): {prompt_string[:100]}..."
        )
        logger.debug(
            f"LLM call params: timeout={timeout}, max_tokens={max_tokens}, temperature={temperature}"
        )
        try:
            response = await self.openai_client.chat.completions.acreate( # Changed to acreate and added await
                model=current_model_name,
                messages=[{"role": "user", "content": prompt_string}],
                timeout=timeout,
                max_tokens=max_tokens,
                temperature=temperature,
                # Add other parameters like top_p, frequency_penalty, presence_penalty if in self.llm_settings
            )
            if (
                response.choices
                and response.choices[0].message
                and response.choices[0].message.content
            ):
                content = response.choices[0].message.content.strip()
                logger.info(
                    f"AsyncOpenAI API call successful. Response (first 100 chars): {content[:100]}..."
                )
                return content
            else:
                logger.warning(
                    f"AsyncOpenAI API call for prompt '{prompt_string[:50]}...' returned no content or unexpected response structure."
                )
                return "Error: No content from LLM."
        except OpenAIError as e:
            logger.error(
                f"AsyncOpenAI API error for prompt '{prompt_string[:50]}...': {e}",
                exc_info=True,
            )
            return f"Error: LLM API call failed. Details: {str(e)}"
        except Exception as e:  # Catch any other unexpected errors
            logger.critical(
                f"Unexpected error during AsyncOpenAI API call for prompt '{prompt_string[:50]}...': {e}",
                exc_info=True,
            )
            return f"Error: Unexpected issue during LLM API call. Details: {str(e)}"

    def evaluate(
        self,
        chromosome: PromptChromosome,
        task_description: str,
        success_criteria: dict | None = None,
    ) -> float:
        """
        Evaluates the fitness of a given chromosome.
        This involves converting the chromosome to a prompt string, simulating
        an LLM call with this prompt, and then using the ResultsEvaluatorAgent
        to score the LLM's output. The chromosome's fitness_score attribute
        is updated with the result.
        Args:
            chromosome (PromptChromosome): The chromosome to evaluate.
            task_description (str): A description of the task the prompt is for.
            success_criteria (dict | None, optional): Criteria for evaluating the
                success of the LLM output. Defaults to None.
        Returns:
            float: The calculated fitness score for the chromosome.
        """
        if not isinstance(chromosome, PromptChromosome):
            raise TypeError("chromosome must be an instance of PromptChromosome.")
        prompt_string = chromosome.to_prompt_string()

        # The call to _call_llm_api is now logged within that method.
        # Since evaluate is synchronous (called by ProcessPoolExecutor)
        # and _call_llm_api is now async, we use asyncio.run() here.
        try:
            llm_output = asyncio.run(self._call_llm_api(prompt_string))
        except Exception as e:
            # Catch potential RuntimeError if asyncio.run is called from an already running loop
            # (should not happen if ProcessPoolExecutor creates fresh processes without active loops)
            # or other exceptions during the setup/teardown of asyncio.run itself.
            logger.error(f"FitnessEvaluator: Error invoking asyncio.run for _call_llm_api with prompt ID {chromosome.id}: {e}", exc_info=True)
            llm_output = f"Error: Failed to run async LLM call. Details: {str(e)}"


        if llm_output.startswith("Error:"):
            logger.warning(
                f"LLM call for prompt ID {chromosome.id} (text: {prompt_string[:50]}...) failed. Output: {llm_output}"
            )
        # else:
        # Successful LLM output is logged in _call_llm_api.
        # If further logging of the output snippet is desired here, it can be added.
        # logger.debug(f"FitnessEvaluator: LLM Output for prompt ID {chromosome.id}: {llm_output[:150]}...")

        request_data = {
            "prompt_chromosome": chromosome,
            "llm_output": llm_output,  # Pass the actual or error string from LLM
            "task_description": task_description,
            "success_criteria": success_criteria if success_criteria else {},
        }
        eval_result = self.results_evaluator_agent.process_request(request_data)

        chromosome.fitness_score = eval_result.get("fitness_score", 0.0)
        chromosome.evaluation_details = eval_result.get(
            "detailed_metrics", {}
        )  # Corrected key

        # Debugging: Check for LLM analysis status from ResultsEvaluatorAgent
        logger.info(
            f"FIT_EVAL: Chromosome ID {chromosome.id} -- evaluation_details before status check: {str(chromosome.evaluation_details)}"
        )
        llm_analysis_status = None
        feedback_message = "N/A"

        if chromosome.evaluation_details and isinstance(
            chromosome.evaluation_details, dict
        ):
            llm_analysis_status = chromosome.evaluation_details.get(
                "llm_analysis_status"
            )
            feedback_message = chromosome.evaluation_details.get(
                "llm_assessment_feedback", "N/A"
            )
            logger.info(
                f"FIT_EVAL: Chromosome ID {chromosome.id} -- Found evaluation_details. llm_analysis_status: {llm_analysis_status}, feedback: {feedback_message}"
            )
        else:
            logger.warning(
                f"FIT_EVAL: Chromosome ID {chromosome.id} -- chromosome.evaluation_details is None, not a dict, or empty. Value: {str(chromosome.evaluation_details)}"
            )

        # Original logging logic based on the possibly updated llm_analysis_status
        if llm_analysis_status and llm_analysis_status != "success":
            logger.info(
                f"FitnessEvaluator: Chromosome {chromosome.id} evaluated using fallback LLM metrics. "  # Standard log message
                f"Status: '{llm_analysis_status}'. Assigned fitness: {chromosome.fitness_score:.4f}. "
                f"Feedback: {feedback_message}"
            )
        elif (
            not llm_analysis_status
        ):  # This case implies evaluation_details might be missing or status key itself is absent
            logger.warning(
                f"FitnessEvaluator: 'llm_analysis_status' key was not found or was None in evaluation_details for Chromosome {chromosome.id}. "  # Standard log message
                f"Cannot determine if fallback LLM metrics were used. evaluation_details content: {str(chromosome.evaluation_details)[:200]}..."
            )

        # Final log line for summary
        logger.info(
            f"FitnessEvaluator: Evaluated chromosome {chromosome.id}, Assigned Fitness: {chromosome.fitness_score:.4f}, LLM Analysis Status Logged: {llm_analysis_status if llm_analysis_status else 'Status Unknown (Final Log)'}"
        )

        return chromosome.fitness_score


# Updated PopulationManager class
class PopulationManager:
    """
    Manages the population of prompts, including initialization and evolution
    through generations using genetic operators and fitness evaluation.
    """

    def __init__(
        self,
        genetic_operators: GeneticOperators,
        fitness_evaluator: FitnessEvaluator,
        prompt_architect_agent: "PromptArchitectAgent",
        population_size: int = 50,
        elitism_count: int = 2,
        population_path: str | None = None,
        initial_prompt_str: str | None = None,  # New parameter
        parallel_workers: Optional[int] = None,
        evaluation_timeout: Optional[int] = 60,
        message_bus: Optional["MessageBus"] = None,  # Added message_bus
        agents_used: list[str] | None = None,
        metrics_file_path: str | None = None,
    ):
        """
        Initializes the PopulationManager.

        Args:
            genetic_operators (GeneticOperators): Instance of GeneticOperators.
            fitness_evaluator (FitnessEvaluator): Instance of FitnessEvaluator.
            prompt_architect_agent (PromptArchitectAgent): Instance for creating initial prompts.
            population_size (int, optional): The desired size of the population. Defaults to 50.
            elitism_count (int, optional): The number of top individuals to carry over
                                           to the next generation without modification. Defaults to 2.
            population_path (str | None, optional): Path to load/save population JSON.
                If provided and the file exists, the population will be loaded
                from this file on initialization.
            initial_prompt_str (str | None, optional): An initial prompt string to seed
                one chromosome in the population. Defaults to None.
            agents_used (list[str] | None, optional): A list of agent IDs used in the process.
                                                     Defaults to None, resulting in an empty list.
        """

        # Allow duck-typed objects in tests by skipping strict isinstance checks
        # Tests often pass MagicMock instances for these dependencies
        from prompthelix.agents.architect import PromptArchitectAgent
        if population_size <= 0:
            raise ValueError("Population size must be positive.")
        if elitism_count < 0 or elitism_count > population_size:
            raise ValueError(
                "Elitism count must be non-negative and not exceed population size."
            )
        if parallel_workers is not None and parallel_workers <= 0:
            raise ValueError("parallel_workers must be positive if specified.")
        if evaluation_timeout is not None and evaluation_timeout <= 0:
            raise ValueError("evaluation_timeout must be positive if specified.")

        self.genetic_operators = genetic_operators
        self.fitness_evaluator = fitness_evaluator
        self.prompt_architect_agent = prompt_architect_agent
        self.population_size = population_size
        self.elitism_count = elitism_count
        self.population_path = population_path
        self.initial_prompt_str = initial_prompt_str  # Store the new parameter
        self.parallel_workers = parallel_workers
        self.evaluation_timeout = evaluation_timeout
        self.message_bus = message_bus  # Added
        self.agents_used: list[str] = (
            agents_used if agents_used is not None else []
        )  # Added
        self.metrics_file_path = metrics_file_path

        self.population: list[PromptChromosome] = []
        self.generation_number: int = 0

        self.is_paused: bool = False  # Added
        self.should_stop: bool = False  # Added
        self.status: str = "IDLE"  # Added
        self._wandb_run = None
        self._mlflow_run = None

        if self.population_path:
            self.load_population(self.population_path)

        self.broadcast_ga_update(
            event_type="ga_manager_initialized"
        )  # Initial broadcast

    def pause_evolution(self):  # Added
        self.is_paused = True
        self.status = "PAUSED"
        logger.info("GA evolution paused.")
        self.broadcast_ga_update(event_type="ga_paused")

    def resume_evolution(self):  # Added
        self.is_paused = False
        self.status = "RUNNING"  # Or should it wait for evolve_population to set it?
        logger.info("GA evolution resumed.")
        self.broadcast_ga_update(event_type="ga_resumed")

    def stop_evolution(self):  # Added
        self.should_stop = True
        self.is_paused = False  # Ensure it's not stuck in pause
        self.status = "STOPPING"
        logger.info("GA evolution stopping...")
        self.broadcast_ga_update(event_type="ga_stopping")

    def broadcast_ga_update(
        self,
        event_type: str = "ga_status_update",
        additional_data: Optional[dict] = None,
        selected_parent_ids: Optional[list[str]] = None, # Added
    ):  # Added
        if not self.message_bus or not self.message_bus.connection_manager:
            # logger.debug("Message bus or connection manager not available for GA update broadcast.")
            return

        fittest = self.get_fittest_individual()
        fitness_scores = []
        if self.population:
            fitness_scores = [c.fitness_score for c in self.population if hasattr(c, 'fitness_score')]

        # --- Begin added logic for population sample ---
        population_sample_data = []
        if self.population:
            # Ensure population is sorted by fitness (descending)
            # get_fittest_individual might have already sorted it, but to be sure:
            sorted_population_for_sample = sorted(self.population, key=lambda chromo: chromo.fitness_score, reverse=True)

            sample_size = min(len(sorted_population_for_sample), 5) # Take top 5 or fewer
            for chromo in sorted_population_for_sample[:sample_size]:
                processed_genes = []
                for gene in chromo.genes:
                    gene_str = str(gene)
                    if len(gene_str) > 50: # Truncate long gene strings
                        gene_str = gene_str[:47] + "..."
                    processed_genes.append(gene_str)

                if len(processed_genes) > 3: # Limit number of genes shown per chromosome
                    processed_genes = processed_genes[:3] + ["... (more genes)"]

                population_sample_data.append({
                    "id": str(chromo.id), # Ensure UUID is string
                    "genes": processed_genes, # List of strings
                    "fitness_score": chromo.fitness_score # Float
                })
        # --- End added logic for population sample ---

        payload = {
            "status": self.status,
            "generation": self.generation_number,
            "population_size": len(self.population) if self.population else 0,
            "best_fitness": fittest.fitness_score if fittest else None,
            "is_paused": self.is_paused,
            "should_stop": self.should_stop,
            "agents_used": self.agents_used,
            "fittest_chromosome_string": (
                fittest.to_prompt_string() if fittest else None
            ),
            # Fitness trends and population statistics
            "fitness_min": min(fitness_scores) if fitness_scores else None,
            "fitness_max": max(fitness_scores) if fitness_scores else None,
            "fitness_mean": statistics.mean(fitness_scores) if fitness_scores else None,
            "fitness_median": statistics.median(fitness_scores) if fitness_scores else None,
            "fitness_std_dev": statistics.stdev(fitness_scores) if len(fitness_scores) > 1 else (0.0 if fitness_scores else None),
            "population_sample": population_sample_data, # Add the new sample data to the payload
            "selected_parent_ids": selected_parent_ids if selected_parent_ids is not None else [], # Added
        }
        if additional_data:
            payload.update(additional_data)

        # Store history for API retrieval and update metrics
        try:
            from prompthelix import globals as ph_globals
            ph_globals.ga_history.append({
                "generation": self.generation_number,
                "best_fitness": payload.get("best_fitness")
            })
        except Exception:
            pass

        try:
            from prompthelix.utils import update_generation, update_best_fitness
            update_generation(self.generation_number)
            update_best_fitness(payload.get("best_fitness"))
        except Exception:
            pass

        try:
            loop = asyncio.get_running_loop()
            if loop.is_running():
                loop.create_task(
                    self.message_bus.connection_manager.broadcast_json(
                        {"type": event_type, "data": payload}
                    )
                )
            else:
                loop.run_until_complete(
                    self.message_bus.connection_manager.broadcast_json(
                        {"type": event_type, "data": payload}
                    )
                )
        except RuntimeError:
            loop = asyncio.new_event_loop()
            try:
                loop.run_until_complete(
                    self.message_bus.connection_manager.broadcast_json(
                        {"type": event_type, "data": payload}
                    )
                )
            finally:
                loop.close()
        except Exception as e:
            logger.error(
                f"Unexpected error during GA update broadcast: {e}", exc_info=True
            )

    def initialize_population(
        self,
        initial_task_description: str,
        initial_keywords: list | None = None,
        initial_constraints: dict | None = None,
    ):
        """
        Initializes the population with new prompts. If `self.initial_prompt_str`
        is provided, one chromosome will be seeded from it. The rest are
        created by the PromptArchitectAgent.

        Args:
            initial_task_description (str): The task description for the initial prompts.
            initial_keywords (list | None, optional): Keywords for initial prompts. Defaults to None.
            initial_constraints (dict | None, optional): Constraints for initial prompts. Defaults to None.
        """
        self.status = "INITIALIZING"  # Added
        self.broadcast_ga_update(event_type="ga_initialization_started")  # Added

        logger.info(
            f"PopulationManager: Initializing population of size {self.population_size} for task: '{initial_task_description}'"
        )
        self.population = []

        num_to_generate_randomly = self.population_size

        if self.initial_prompt_str and self.population_size > 0:
            logger.info(
                f"PopulationManager: Seeding one chromosome from provided initial_prompt_str: '{self.initial_prompt_str[:100]}...'"
            )
            # Treat the entire string as a single gene for simplicity
            seeded_chromosome = PromptChromosome(genes=[self.initial_prompt_str])
            self.population.append(seeded_chromosome)
            num_to_generate_randomly -= 1
            if num_to_generate_randomly < 0:  # Should not happen if population_size > 0
                num_to_generate_randomly = 0

        actual_initial_keywords = (
            initial_keywords if initial_keywords is not None else []
        )
        actual_initial_constraints = (
            initial_constraints if initial_constraints is not None else {}
        )

        for i in range(num_to_generate_randomly):
            request_data = {
                "task_description": initial_task_description,
                "keywords": copy.deepcopy(actual_initial_keywords),
                "constraints": copy.deepcopy(actual_initial_constraints),
            }

            chromosome = self.prompt_architect_agent.process_request(request_data)
            if not isinstance(chromosome, PromptChromosome):
                logger.warning(
                    f"PopulationManager: PromptArchitectAgent did not return a PromptChromosome. Got: {type(chromosome)}. Skipping this one."
                )
                continue  # Consider how to handle this to ensure population size is met

            self.population.append(chromosome)

        # Ensure population size is exactly self.population_size, potentially by adding more if architect failed
        # or truncating if somehow too many were added (though current logic prevents over-addition)
        while len(self.population) < self.population_size and self.population_size > 0:
            logger.warning(
                f"PopulationManager: Population size {len(self.population)} is less than target {self.population_size} after initial generation. Attempting to add more."
            )
            # This might happen if PromptArchitectAgent fails to return chromosomes for some iterations
            # and initial_prompt_str was also used.
            request_data = {
                "task_description": initial_task_description,
                "keywords": copy.deepcopy(actual_initial_keywords),
                "constraints": copy.deepcopy(actual_initial_constraints),
            }
            chromosome = self.prompt_architect_agent.process_request(request_data)
            if isinstance(chromosome, PromptChromosome):
                self.population.append(chromosome)
            else:
                logger.error(
                    "PopulationManager: PromptArchitectAgent failed again during fill. Population may be undersized."
                )
                break  # Avoid infinite loop if architect keeps failing

        if len(self.population) > self.population_size:
            self.population = self.population[: self.population_size]

        if len(self.population) != self.population_size and self.population_size > 0:
            logger.warning(
                f"PopulationManager: Final initialized population size {len(self.population)} does not match target {self.population_size}."
            )

        self.generation_number = 0
        logger.info(
            f"PopulationManager: Population initialized. Generation: {self.generation_number}, Size: {len(self.population)}"
        )

        self.status = "IDLE"  # Or "READY_TO_EVOLVE" # Added
        self.broadcast_ga_update(event_type="ga_initialization_complete")  # Added

    def evolve_population(
        self,
        task_description: str,
        success_criteria: dict | None = None,
        target_style: str | None = None,
        db_session: 'DbSession' | None = None,
        experiment_run: 'GAExperimentRun' | None = None,
    ):
        """
        Orchestrates one generation of evolution: evaluation, selection, crossover, and mutation.

        Args:
            task_description (str): The task description for fitness evaluation.
            success_criteria (dict | None, optional): Success criteria for fitness evaluation. Defaults to None.
            target_style (str | None, optional): Desired style used during mutation when
                StyleOptimizerAgent is available. Defaults to None.
        """
        from prompthelix.services import add_chromosome_record
        if self.should_stop:  # Moved this check up, and modified its behavior
            logger.info(
                f"PopulationManager.evolve_population: Stop requested before starting generation {self.generation_number + 1}. Aborting evolution for this generation."
            )
            # Do not change self.status here, let the orchestrator loop handle final status.
            # self.status = "STOPPED" # This was here, but task says orchestrator handles final status
            # self.broadcast_ga_update(event_type="ga_stopped_before_generation") # This was here
            return  # Exit early

        if self.is_paused:  # This check is fine
            logger.info("Evolution is paused, skipping generation.")
            # broadcast_ga_update is called by pause_evolution (which sets status to PAUSED)
            return

        self.status = "RUNNING"  # Added
        self.broadcast_ga_update(
            event_type="ga_generation_started",
            additional_data={"generation": self.generation_number + 1},
            selected_parent_ids=None, # Explicitly None
        )  # Added

        if not self.population:
            logger.warning(
                "PopulationManager: Cannot evolve an empty population. Please initialize first."
            )
            self.status = "ERROR"  # Or IDLE
            self.broadcast_ga_update(
                event_type="ga_error", additional_data={"error": "Empty population"}
            )
            return

        current_generation_number = self.generation_number + 1
        logger.info(
            f"PopulationManager: Starting evolution for generation {current_generation_number}. Population size: {len(self.population)}"
        )

        # 1. Evaluate Population
        logger.info(
            f"Generation {current_generation_number}: Evaluating fitness of {len(self.population)} chromosomes."
        )

        evaluated_chromosomes_count = 0
        failed_evaluations_count = 0

        # Ensure ProcessPoolExecutor is imported only when needed
        from concurrent.futures import ProcessPoolExecutor, TimeoutError

        if self.parallel_workers == 1:
            logger.info(
                f"Generation {current_generation_number}: Running fitness evaluation in serial mode."
            )
            for chromosome in self.population:
                try:
                    fitness_score = self.fitness_evaluator.evaluate(
                        chromosome, task_description, success_criteria
                    )
                    chromosome.fitness_score = fitness_score
                    evaluated_chromosomes_count += 1
                    if db_session and experiment_run:
                        add_chromosome_record(
                            db_session,
                            experiment_run,
                            current_generation_number,
                            chromosome,
                        )
                except Exception as e:
                    logger.error(
                        f"Error evaluating chromosome {chromosome.id} in serial mode: {e}",
                        exc_info=True,
                    )
                    chromosome.fitness_score = (
                        0.0  # Assign a default low fitness on error
                    )
                    failed_evaluations_count += 1
        else:
            logger.info(
                f"Generation {current_generation_number}: Running fitness evaluation in parallel mode (workers={self.parallel_workers})."
            )
            futures = []
            with ProcessPoolExecutor(max_workers=self.parallel_workers) as executor:
                for chromosome in self.population:
                    # Submit evaluation task to the executor
                    future = executor.submit(
                        self.fitness_evaluator.evaluate,
                        chromosome,
                        task_description,
                        success_criteria,
                    )
                    futures.append((future, chromosome))  # Store future and chromosome

                # Retrieve results and update fitness scores
                for future, chromosome in futures:
                    try:
                        # Use self.evaluation_timeout; if None, future.result() has no timeout
                        fitness_score = future.result(timeout=self.evaluation_timeout)
                        chromosome.fitness_score = fitness_score
                        evaluated_chromosomes_count += 1
                        if db_session and experiment_run:
                            add_chromosome_record(
                                db_session,
                                experiment_run,
                                current_generation_number,
                                chromosome,
                            )
                    except TimeoutError:
                        logger.error(
                            f"Fitness evaluation for chromosome {chromosome.id} timed out after {self.evaluation_timeout} seconds."
                        )
                        chromosome.fitness_score = (
                            0.0  # Assign a default low fitness on error
                        )
                        failed_evaluations_count += 1
                    except Exception as e:
                        logger.error(
                            f"Error evaluating chromosome {chromosome.id} in parallel: {e}",
                            exc_info=True,
                        )
                        chromosome.fitness_score = (
                            0.0  # Assign a default low fitness on error
                        )
                        failed_evaluations_count += 1

        # This logging seems to have a slight logic error in original: evaluated_chromosomes_count already includes failures if we count attempts.
        # Let's adjust to show successful vs attempted.
        successful_evaluations = (
            evaluated_chromosomes_count  # This was already successes
        )
        # failed_evaluations_count is correct


        # Log fitness statistics before sorting
        if self.population: # Ensure population is not empty
            fitness_scores = [c.fitness_score for c in self.population if hasattr(c, 'fitness_score')] # Added check for attribute
            if fitness_scores: # Ensure we have scores to process
                min_fitness = min(fitness_scores)
                max_fitness = max(fitness_scores)
                mean_fitness = statistics.mean(fitness_scores)
                median_fitness = statistics.median(fitness_scores)
                std_dev_fitness = statistics.stdev(fitness_scores) if len(fitness_scores) > 1 else 0.0

                logger.info(
                    f"Generation {current_generation_number}: Fitness Stats - "
                    f"Count: {len(fitness_scores)}, "
                    f"Min: {min_fitness:.4f}, Max: {max_fitness:.4f}, "
                    f"Mean: {mean_fitness:.4f}, Median: {median_fitness:.4f}, "
                    f"StdDev: {std_dev_fitness:.4f}"
                )
            else:
                logger.info(f"Generation {current_generation_number}: No valid fitness scores found in population to report statistics.")
        else:
            logger.info(f"Generation {current_generation_number}: Population is empty, no fitness statistics to report.")


        logger.info(
            f"PopulationManager: Fitness evaluation complete for generation {current_generation_number}."
        )  # Use current_generation_number
        logger.info(
            f"Successfully evaluated: {successful_evaluations}/{len(self.population)} chromosomes."
        )
        if failed_evaluations_count > 0:
            logger.warning(
                f"Failed evaluations (due to timeout or other errors): {failed_evaluations_count}/{len(self.population)} chromosomes."
            )

        self.broadcast_ga_update(
            event_type="ga_evaluation_complete",
            additional_data={
                "generation": current_generation_number,
                "evaluated_count": successful_evaluations,
                "failed_count": failed_evaluations_count,
            },
            selected_parent_ids=None, # Explicitly None
        )  # Added

        # 2. Sort Population by fitness (descending)
        # Ensure population is not empty before sorting, though it should generally not be.
        # If population is empty and sorted, it will result in an empty list.
        sorted_population = (
            sorted(self.population, key=lambda c: c.fitness_score, reverse=True)
            if self.population
            else []
        )

        if sorted_population:
            fittest_individual = sorted_population[0]
            logger.info(
                f"Generation {current_generation_number}: Fittest individual Chromosome ID {fittest_individual.id} "
                f"with fitness {fittest_individual.fitness_score:.4f}"
            )
        else:
            logger.warning(
                f"Generation {current_generation_number}: Population is empty after evaluation. No fittest individual."
            )

        new_population: list[PromptChromosome] = []

        # 3. Elitism: Carry over the best individuals
        if self.elitism_count > 0 and sorted_population:
            logger.info(
                f"Generation {current_generation_number}: Applying elitism for top {self.elitism_count} individuals."
            )
            new_population.extend(sorted_population[: self.elitism_count])

        # 4. Generate Offspring
        logger.info(
            f"Generation {current_generation_number}: Generating {self.population_size - len(new_population)} offspring through selection, crossover, and mutation."
        )
        num_offspring_needed = self.population_size - len(new_population)

        generated_offspring_count = 0
        current_generation_selected_parent_ids = [] # Initialize list to store parent IDs

        # Ensure there's a viable population to select from for breeding
        if sorted_population:  # Check if sorted_population is not empty
            while generated_offspring_count < num_offspring_needed:
                # Selection - logging is inside genetic_operators.selection
                parent1 = self.genetic_operators.selection(sorted_population)
                current_generation_selected_parent_ids.append(str(parent1.id)) # Add parent1 ID
                parent2 = self.genetic_operators.selection(sorted_population)
                current_generation_selected_parent_ids.append(str(parent2.id)) # Add parent2 ID

                # Crossover - logging is inside genetic_operators.crossover
                child1, child2 = self.genetic_operators.crossover(parent1, parent2)

                # Mutation - logging is inside genetic_operators.mutate and strategies
                mutated_child1 = self.genetic_operators.mutate(
                    child1, target_style=target_style
                )  # gene_mutation_prob is unused here
                mutated_child2 = self.genetic_operators.mutate(
                    child2, target_style=target_style
                )  # gene_mutation_prob is unused here

                new_population.append(mutated_child1)
                generated_offspring_count += 1
                if generated_offspring_count < num_offspring_needed:
                    new_population.append(mutated_child2)
                    generated_offspring_count += 1
        elif num_offspring_needed > 0:  # If population was empty and we need offspring
            logger.warning(
                f"Generation {current_generation_number}: Cannot generate offspring as the population became empty after evaluation. New population will be undersized."
            )

        self.population = new_population[: self.population_size]

        self.generation_number = current_generation_number  # Update generation number

        # --- Calculate generation metrics ---
        fitness_scores = [c.fitness_score for c in self.population] if self.population else []
        if fitness_scores:
            best_fitness = max(fitness_scores)
            avg_fitness = statistics.mean(fitness_scores)
            diversity_ratio = len({tuple(ch.genes) for ch in self.population}) / len(self.population)
        else:
            best_fitness = None
            avg_fitness = None
            diversity_ratio = None

        generation_metrics = {
            "run_id": experiment_run.id if experiment_run else None,
            "generation_number": self.generation_number,
            "best_fitness": best_fitness,
            "avg_fitness": avg_fitness,
            "population_size": len(self.population),
            "diversity": {"unique_ratio": diversity_ratio},
        }

        if db_session and experiment_run:
            from prompthelix.services import add_generation_metrics
            add_generation_metrics(db_session, experiment_run, generation_metrics)
        elif self.metrics_file_path:
            try:
                with open(self.metrics_file_path, "a", encoding="utf-8") as fh:
                    fh.write(json.dumps(generation_metrics) + "\n")
            except Exception as e:
                logger.error(f"Failed to write generation metrics to {self.metrics_file_path}: {e}")

        # Update status based on pause/stop flags before final broadcast for the generation
        if self.is_paused:
            self.status = "PAUSED"
        elif self.should_stop:
            self.status = "STOPPED"  # Or "COMPLETED_STOP_REQUESTED"
        else:
            # If not paused or stopped, it's still running (or completed if this was the last gen planned by orchestrator)
            # Orchestrator should set final "COMPLETED" status.
            self.status = "RUNNING"

        logger.info(
            f"PopulationManager: Evolution complete for generation {self.generation_number}. New population size: {len(self.population)}. Status: {self.status}"
        )
        unique_parent_ids = list(set(current_generation_selected_parent_ids)) # Get unique parent IDs

        self.broadcast_ga_update(
            event_type="ga_generation_complete",
            additional_data={
                "generation": self.generation_number,
                "generation_metrics": generation_metrics,
            },
            selected_parent_ids=unique_parent_ids, # Pass unique parent IDs
        )  # Added

        # Update Prometheus metrics and optional experiment trackers
        from prompthelix.metrics import record_generation
        from prompthelix.config import settings

        best = self.get_fittest_individual()
        best_fitness = best.fitness_score if best else 0.0
        record_generation(
            self.generation_number,
            len(self.population),
            best_fitness,
            evaluated_chromosomes_count,
        )

        if settings.WANDB_API_KEY:
            try:
                import wandb
                if self._wandb_run is None:
                    wandb.login(key=settings.WANDB_API_KEY)
                    self._wandb_run = wandb.init(project="prompthelix", reinit=True)
                if self._wandb_run:
                    wandb.log({
                        "generation": self.generation_number,
                        "best_fitness": best_fitness,
                        "population_size": len(self.population),
                    })
            except Exception as exc:
                logger.error(f"WandB logging failed: {exc}")

        if settings.MLFLOW_TRACKING_URI:
            try:
                import mlflow
                mlflow.set_tracking_uri(settings.MLFLOW_TRACKING_URI)
                if self._mlflow_run is None:
                    self._mlflow_run = mlflow.start_run(run_name="prompthelix_ga")
                mlflow.log_metric("best_fitness", best_fitness, step=self.generation_number)
                mlflow.log_metric("population_size", len(self.population), step=self.generation_number)
            except Exception as exc:
                logger.error(f"MLflow logging failed: {exc}")

    def get_fittest_individual(self) -> PromptChromosome | None:
        """
        Returns the fittest individual from the current population.

        The population is sorted by fitness score in descending order after evaluation,
        so the fittest individual is the first one if the population is not empty.

        Returns:
            PromptChromosome | None: The fittest chromosome, or None if the
                                      population is empty.
        """
        if not self.population:
            return None
        # Ensure population is sorted by fitness in descending order
        self.population.sort(key=lambda chromo: chromo.fitness_score, reverse=True)
        return self.population[0]

    def save_population(self, file_path: str) -> None:
        """Save current population to a JSON file."""
        data = {
            "generation_number": self.generation_number,
            "population": [
                {
                    "genes": c.genes,
                    "fitness_score": c.fitness_score,
                    "parents": c.parents,
                    "mutation_op": c.mutation_op,
                }
                for c in self.population
            ],
        }
        try:
            with open(file_path, "w", encoding="utf-8") as fh:
                json.dump(data, fh, indent=2)
            logger.info(f"PopulationManager: Population saved to {file_path}.")
        except Exception as e:
            logger.error(f"Error saving population to {file_path}: {e}", exc_info=True)

    def load_population(self, file_path: str) -> None:
        """Load population from a JSON file if it exists."""
        if not os.path.exists(file_path):
            logger.info(
                f"PopulationManager: No population file at {file_path}; starting fresh."
            )
            return
        try:
            with open(file_path, "r", encoding="utf-8") as fh:
                data = json.load(fh)
            individuals = data.get("population", [])
            self.generation_number = data.get("generation_number", 0)
            self.population = [
                PromptChromosome(
                    genes=item.get("genes", []),
                    fitness_score=item.get("fitness_score", 0.0),
                    parents=item.get("parents", []),
                    mutation_op=item.get("mutation_op"),
                )
                for item in individuals
            ]
            # If loading an empty population, population_size might become 0.
            # Keep original population_size if loaded population is empty,
            # unless original population_size was also 0.
            if not self.population and self.population_size > 0:
                logger.warning(
                    f"Loaded population from {file_path} is empty. Retaining configured population_size: {self.population_size}"
                )
            else:
                self.population_size = len(self.population) or self.population_size

            logger.info(
                f"PopulationManager: Loaded {len(self.population)} individuals from {file_path}. Generation set to {self.generation_number}. Population size set to {self.population_size}."
            )
        except Exception as e:
            logger.error(
                f"Error loading population from {file_path}: {e}", exc_info=True
            )

    def get_ga_status(self) -> dict:
        """
        Returns the current status of the genetic algorithm process.
        """
        fittest_individual = self.get_fittest_individual()
        return {
            "status": self.status,
            "generation": self.generation_number,
            "population_size": len(self.population) if self.population else 0,
            "best_fitness": (
                fittest_individual.fitness_score if fittest_individual else None
            ),
            "fittest_individual_id": (
                fittest_individual.id if fittest_individual else None
            ),
            "fittest_chromosome_string": (
                fittest_individual.to_prompt_string() if fittest_individual else ""
            ),
            "agents_used": self.agents_used,
        }<|MERGE_RESOLUTION|>--- conflicted
+++ resolved
@@ -250,14 +250,14 @@
         # Pass through kwargs like tournament_size to the strategy's select method
         return self.selection_strategy.select(population, **kwargs)
 
-<<<<<<< HEAD
+
     def crossover(self, parent1: PromptChromosome, parent2: PromptChromosome, **kwargs) -> tuple[PromptChromosome, PromptChromosome]:
         """
         Performs crossover using the configured crossover strategy.
         """
         # Pass through kwargs like crossover_rate
         return self.crossover_strategy.crossover(parent1, parent2, **kwargs)
-=======
+"""
                 child1_genes.extend(parent1.genes[:crossover_point])
                 child1_genes.extend(parent2.genes[crossover_point:])
                 child2_genes.extend(parent2.genes[:crossover_point])
@@ -287,7 +287,7 @@
                 f"Crossover skipped (rate {crossover_rate}). Cloned Parent {parent1.id} to Child {child1.id}, Parent {parent2.id} to Child {child2.id}."
             )
         return child1, child2
->>>>>>> 0e8587a4
+"""
 
     def mutate(
         self,
