import uuid
import json
import os
import random
<<<<<<< HEAD
import copy  # Added for deepcopy
import asyncio  # Added for asyncio.gather
from typing import List, Optional, Dict  # Added Dict
import logging  # Added for logging
import statistics
from datetime import datetime
=======
import copy # Added for deepcopy
from typing import List, Optional, Dict # Added Dict
import logging # Added for logging
>>>>>>> 82ba4f9e
from prompthelix.genetics.mutation_strategies import NoOperationMutationStrategy # Added import
from prompthelix.genetics.chromosome import PromptChromosome # Moved PromptChromosome
from prompthelix.enums import ExecutionMode # Added for ExecutionMode.TEST comparison
from prompthelix.agents.base import BaseAgent # Added for type hint


logger = logging.getLogger(__name__) # Added logger for this module

class GeneticOperators:
    """Minimal genetic operators used by unit tests."""

    def __init__(self, style_optimizer_agent=None, mutation_strategies: Optional[List] = None, strategy_settings: Optional[Dict] = None, **_): # Added strategy_settings
        self.style_optimizer_agent = style_optimizer_agent
        self.strategy_settings = strategy_settings if strategy_settings is not None else {} # Store strategy_settings

        if mutation_strategies is None or not mutation_strategies:
            # Pass relevant settings to NoOperationMutationStrategy if needed
            no_op_settings = self.strategy_settings.get("NoOperationMutationStrategy", None)
            self.mutation_strategies = [NoOperationMutationStrategy(settings=no_op_settings)]
        else:
            self.mutation_strategies = mutation_strategies

    def crossover(
        self,
        parent1: PromptChromosome,
        parent2: PromptChromosome,
        crossover_rate: float = 1.0,
        **_
    ) -> tuple[PromptChromosome, PromptChromosome]:
        child1 = parent1.clone()
        child1.fitness_score = 0.0 # Reset fitness for children
        child2 = parent2.clone()
        child2.fitness_score = 0.0 # Reset fitness for children

        if (
            random.random() <= crossover_rate
            and parent1.genes
            and parent2.genes
        ):
            pivot = len(parent1.genes) // 2
            child1.genes = parent1.genes[:pivot] + parent2.genes[pivot:]
            child2.genes = parent2.genes[:pivot] + parent1.genes[pivot:]

        child1.parent_ids = [str(parent1.id), str(parent2.id)]
        child2.parent_ids = [str(parent1.id), str(parent2.id)]
        return child1, child2

    def mutate(
        self,
        chromosome: PromptChromosome,
        mutation_rate: float = 1.0,
        gene_mutation_prob: float = 1.0, # Retained for compatibility
        target_style: Optional[str] = None,
        **_
    ) -> PromptChromosome:
        mutated_chromosome = chromosome.clone()
        mutated_chromosome.fitness_score = 0.0

        if not self.mutation_strategies:
            logger.warning(f"GeneticOperators: No mutation strategies available. Chromosome {chromosome.id} will not be mutated.")
            return mutated_chromosome

        if random.random() > mutation_rate:
            logger.debug(f"GeneticOperators: Mutation skipped for chromosome {chromosome.id} due to mutation_rate ({mutation_rate}).")
            return mutated_chromosome

        # Ensure there's at least one strategy (NoOperation by default in __init__)
        strategy = random.choice(self.mutation_strategies)

        logger.info(f"GeneticOperators: Applying mutation strategy '{strategy.__class__.__name__}' to chromosome {chromosome.id}.")

        # Strategy's mutate method should return a new (or modified in-place) chromosome.
        # We pass the clone `mutated_chromosome` to it.
        post_strategy_chromosome = strategy.mutate(mutated_chromosome)
        post_strategy_chromosome.parent_ids = [str(chromosome.id)]
        post_strategy_chromosome.mutation_strategy = strategy.__class__.__name__
        post_strategy_chromosome.fitness_score = 0.0 # Ensure fitness is reset

        final_chromosome = post_strategy_chromosome

        if self.style_optimizer_agent and target_style:
            logger.info(f"GeneticOperators: Attempting style optimization with target_style '{target_style}' for chromosome {final_chromosome.id}.")
            try:
                style_request_data = {
                    "prompt_chromosome": final_chromosome,
                    "target_style": target_style
                }
                optimized_result = self.style_optimizer_agent.process_request(style_request_data)

                if isinstance(optimized_result, PromptChromosome):
                    final_chromosome = optimized_result
                    final_chromosome.fitness_score = 0.0
                    logger.info(f"GeneticOperators: Style optimization applied. New genes: {final_chromosome.genes}")
                else:
                    logger.warning(
                        f"GeneticOperators: StyleOptimizerAgent did not return a PromptChromosome for {final_chromosome.id}. "
                        f"Using pre-style-optimization version. Result type: {type(optimized_result)}"
                    )
            except Exception as e:
                logger.error(
                    f"GeneticOperators: Style optimization failed for {final_chromosome.id}. Error: {e}. "
                    "Using pre-style-optimization version.", exc_info=True
                )
        elif target_style and not self.style_optimizer_agent:
            logger.warning(
                f"GeneticOperators: target_style '{target_style}' for {final_chromosome.id}, "
                "but StyleOptimizerAgent not available. Skipping."
            )

        return final_chromosome

    def selection(self, population: List[PromptChromosome], tournament_size: int = 2) -> PromptChromosome:
        """
        Selects a chromosome from the population using tournament selection.
        """
        if not population:
            raise ValueError("Population cannot be empty for selection.")
        if tournament_size <= 0:
            raise ValueError("Tournament size must be positive.")

        actual_tournament_size = min(tournament_size, len(population))
        if actual_tournament_size == 0: # Should be caught by "not population" but defensive
             raise ValueError("Effective tournament size is zero, cannot select.")


        tournament_contestants = random.sample(population, actual_tournament_size)

        # Return the fittest individual from the tournament
        return max(tournament_contestants, key=lambda c: c.fitness_score)

class FitnessEvaluator:
    """Evaluator wrapper, potentially simplified for tests or base for complex evaluators."""

    def __init__(self, results_evaluator_agent, execution_mode, llm_settings: Optional[Dict] = None, **_): # Added llm_settings
        if not isinstance(results_evaluator_agent, BaseAgent): # Assuming BaseAgent or a more specific type
            raise TypeError("results_evaluator_agent must be an instance of a BaseAgent derivative.")
        self.results_evaluator_agent = results_evaluator_agent
        self.execution_mode = execution_mode
        self.llm_settings = llm_settings if llm_settings is not None else {}


    def evaluate(self, chromosome: PromptChromosome, task_description: str, success_criteria: Optional[Dict] = None) -> float:
        """
        Evaluates a chromosome's fitness.
        In TEST mode, simulates LLM output. Otherwise, this basic evaluator might not be fully functional
        for REAL mode without actual LLM calls.
        """
        if not isinstance(chromosome, PromptChromosome):
            raise TypeError("chromosome must be an instance of PromptChromosome.")

        prompt_string = chromosome.to_prompt_string()
        llm_output = ""

        if self.execution_mode == ExecutionMode.TEST:
            # Simulate LLM output for TEST mode, similar to old tests
            keywords_snippet = ", ".join(str(g) for g in chromosome.genes[:2])
            random_num = random.randint(0, 100)
            llm_output = (
                f"Mock LLM output for: {prompt_string[:50]}. "
                f"Keywords found: {keywords_snippet}. "
                f"Random number: {random_num}"
            )
        else:
            # In REAL mode, this basic FitnessEvaluator would need to call an LLM
            # to get the llm_output based on prompt_string.
            # For this "small wrapper", we'll raise an error or return a default.
            # Or, it assumes llm_output is somehow already populated if not TEST mode.
            # For now, let's keep it simple and rely on ResultsEvaluatorAgent to handle it,
            # assuming llm_output must be generated *before* calling this basic evaluate.
            # This part is tricky: FitnessEvaluator might be expected to *get* the llm_output.
            # The ResultsEvaluatorAgent *evaluates* a given llm_output.
            # Let's assume for now that the "llm_output" must be obtained by the GA loop
            # and passed into a more complex FitnessEvaluator.
            # This current simple one will just pass an empty string if not TEST mode,
            # which ResultsEvaluatorAgent will then score poorly.
            # This is consistent with it being a "small wrapper for tests".
            # A real FitnessEvaluator would handle the llm_utils.call_llm_api itself.
            pass # llm_output remains "" if not TEST mode, to be evaluated by REA

        eval_request_data = {
            "prompt_chromosome": chromosome,
            "llm_output": llm_output, # This is the generated output for the prompt
            "task_description": task_description,
            "success_criteria": success_criteria if success_criteria is not None else {}
        }

        evaluation_result = self.results_evaluator_agent.process_request(eval_request_data)

        fitness_score = evaluation_result.get("fitness_score", 0.0)
        chromosome.fitness_score = fitness_score
        return fitness_score


class PopulationManager:
    """Simplified population manager supporting persistence and broadcasts."""

    def __init__(
        self,
        genetic_operators: GeneticOperators,
        fitness_evaluator: FitnessEvaluator,
        prompt_architect_agent,
        population_size: int = 0,
        elitism_count: int = 0,
        initial_prompt_str: Optional[str] = None, # Added initial_prompt_str
        parallel_workers: int = 1,
        message_bus=None
    ):
        self.genetic_operators = genetic_operators
        self.fitness_evaluator = fitness_evaluator
        self.prompt_architect_agent = prompt_architect_agent
        self.population_size = population_size
        self.elitism_count = elitism_count
        self.initial_prompt_str = initial_prompt_str # Store it
        self.parallel_workers = parallel_workers
        self.population: List[PromptChromosome] = []
        self.generation_number = 0
        self.message_bus = message_bus
        self.status: str = "IDLE" # Possible statuses: IDLE, INITIALIZING, RUNNING, PAUSED, STOPPED, COMPLETED, ERROR
        self.is_paused: bool = False
        self.should_stop: bool = False

    def initialize_population(self, initial_task_description: str, initial_keywords: List[str],
                              constraints: Optional[Dict] = None,
                              success_criteria: Optional[Dict] = None):
        self.status = "INITIALIZING"
        self.broadcast_ga_update(event_type="population_initialization_started")
        self.population = []
        self.generation_number = 0

        if self.initial_prompt_str: # Use self.initial_prompt_str
            # Create one chromosome from the initial prompt string
            # Genes could be the whole string, or parsed if it has structure. Assuming simple for now.
            genes = [self.initial_prompt_str] # Use self.initial_prompt_str
            chromosome = PromptChromosome(genes=genes)
            self.population.append(chromosome)
            # Fill remaining population if size is larger than 1
            # For simplicity, if initial_prompt_str is given, population_size might be implicitly 1
            # or architect generates pop_size-1 new ones. Let's assume architect generates others.

        # Use PromptArchitectAgent to generate individuals
        # process_request might be async if it involves LLM calls
        # Assuming PromptArchitectAgent.process_request is async for now
        num_to_generate = self.population_size - len(self.population)

        new_chromosomes = []
        for _ in range(num_to_generate):
            request_data = {
                "task_description": initial_task_description,
                "keywords": initial_keywords,
                "constraints": constraints if constraints is not None else {}
            }
            new_chromosomes.append(self.prompt_architect_agent.process_request(request_data))

        if new_chromosomes:
            self.population.extend(new_chromosomes)

        # Evaluate the initial population
        for chromo in self.population:
            self.fitness_evaluator.evaluate(chromo, initial_task_description, success_criteria)

        self.population.sort(key=lambda c: c.fitness_score, reverse=True)
        self.status = "IDLE" # Or RUNNING if it immediately proceeds to evolve
        self.broadcast_ga_update(event_type="population_initialized", additional_data={"population_size": len(self.population)})


    def pause_evolution(self):
        self.is_paused = True
        self.status = "PAUSED"
        self.broadcast_ga_update(event_type="ga_paused")
        # logger.info(f"PopulationManager (ID: {id(self)}): Evolution paused.")

    def resume_evolution(self):
        self.is_paused = False
        self.status = "RUNNING"
        self.broadcast_ga_update(event_type="ga_resumed")
        # logger.info(f"PopulationManager (ID: {id(self)}): Evolution resumed.")

    def stop_evolution(self):
        self.should_stop = True
        self.status = "STOPPING"  # Set STOPPING before broadcasting
        self.broadcast_ga_update(event_type="ga_stopping")
        # logger.info(f"PopulationManager (ID: {id(self)}): Evolution stop requested.")

    def get_ga_status(self) -> Dict:
        return {
            "status": self.status,
            "generation": self.generation_number,
            "population_size": len(self.population),
            "is_paused": self.is_paused,
            "should_stop": self.should_stop,
            "fittest_individual_id": str(self.get_fittest_individual().id) if self.population else None,
            "fittest_individual_score": self.get_fittest_individual().fitness_score if self.population else None,
        }

    def save_population(self, file_path: str) -> None:
        data = {
            "generation_number": self.generation_number,
            "population": [
                {
                    "genes": c.genes,
                    "fitness_score": c.fitness_score,
                    "parents": c.parent_ids,
                    "mutation_strategy": c.mutation_strategy,
                }
                for c in self.population
            ],
        }
        with open(file_path, "w", encoding="utf-8") as fh:
            json.dump(data, fh)

    def load_population(self, file_path: str) -> None:
        if not os.path.exists(file_path):
            self.population = []
            self.generation_number = 0
            return
        with open(file_path, "r", encoding="utf-8") as fh:
            data = json.load(fh)
        self.generation_number = data.get("generation_number", 0)
        self.population = [
            PromptChromosome(
                genes=item.get("genes", []),
                fitness_score=item.get("fitness_score", 0.0),
                parent_ids=item.get("parents", []),
                mutation_strategy=item.get("mutation_strategy"),
            )
            for item in data.get("population", [])
        ]
        if self.population:
            self.population_size = len(self.population)

    def get_fittest_individual(self) -> Optional[PromptChromosome]:
        """Return the chromosome with the highest fitness or None."""
        if not self.population:
            return None
        return max(self.population, key=lambda c: c.fitness_score)

    def broadcast_ga_update(
        self,
        event_type: str,
        selected_parent_ids=None,
        additional_data=None
    ):
        if (
            self.message_bus
            and getattr(self.message_bus, "connection_manager", None)
        ):
            fitness_scores = [c.fitness_score for c in self.population]

            if fitness_scores:
                best_fitness = max(fitness_scores)
                fitness_min = min(fitness_scores)
                fitness_max = max(fitness_scores)
                fitness_mean = statistics.mean(fitness_scores)
                fitness_median = statistics.median(fitness_scores)
                fitness_std_dev = (
                    statistics.stdev(fitness_scores)
                    if len(fitness_scores) > 1
                    else 0.0
                )
                fittest_chromosome_string = (
                    self.get_fittest_individual().to_prompt_string()
                )
            else:
                best_fitness = None
                fitness_min = None
                fitness_max = None
                fitness_mean = None
                fitness_median = None
                fitness_std_dev = None
                fittest_chromosome_string = None

            payload = {
                "type": event_type,
                "data": {
                    "status": self.status,
                    "generation": self.generation_number,
                    "population_size": len(self.population),
                    "best_fitness": best_fitness,
                    "fitness_min": fitness_min,
                    "fitness_max": fitness_max,
                    "fitness_mean": fitness_mean,
                    "fitness_median": fitness_median,
                    "fitness_std_dev": fitness_std_dev,
                    "fittest_chromosome_string": fittest_chromosome_string,
                    "is_paused": self.is_paused,
                    "should_stop": self.should_stop,
                    "selected_parent_ids": selected_parent_ids,
                    "timestamp": datetime.utcnow().isoformat(),
                },
            }
            if additional_data:
                payload["data"].update(additional_data)
            self.message_bus.connection_manager.broadcast_json(payload)

    def evolve_population(self, task_description: str, success_criteria: Optional[Dict] = None, db_session=None, experiment_run=None):
        if not self.population:
            return

        # Evaluate fitness for each chromosome
        # This part needs to be async if self.fitness_evaluator.evaluate is async
        for chromosome in self.population:
            self.fitness_evaluator.evaluate(chromosome, task_description, success_criteria)

        # Sort population by fitness score in descending order
        self.population.sort(key=lambda c: c.fitness_score, reverse=True)

        best = self.population[0] # Best is now the first element after sorting
        avg = sum(c.fitness_score for c in self.population) / len(self.population)
        try:
            from prompthelix.services import add_generation_metric
            add_generation_metric(
                db_session,
                experiment_run,
                self.generation_number,
                best.fitness_score,
                avg,
                0.0
            )
        except Exception:
            pass<|MERGE_RESOLUTION|>--- conflicted
+++ resolved
@@ -2,18 +2,12 @@
 import json
 import os
 import random
-<<<<<<< HEAD
 import copy  # Added for deepcopy
 import asyncio  # Added for asyncio.gather
 from typing import List, Optional, Dict  # Added Dict
 import logging  # Added for logging
 import statistics
 from datetime import datetime
-=======
-import copy # Added for deepcopy
-from typing import List, Optional, Dict # Added Dict
-import logging # Added for logging
->>>>>>> 82ba4f9e
 from prompthelix.genetics.mutation_strategies import NoOperationMutationStrategy # Added import
 from prompthelix.genetics.chromosome import PromptChromosome # Moved PromptChromosome
 from prompthelix.enums import ExecutionMode # Added for ExecutionMode.TEST comparison
