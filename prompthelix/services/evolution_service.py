from typing import List, Optional, Dict, Any
from datetime import datetime
from sqlalchemy.orm import Session as DbSession

from prompthelix.models.evolution_models import (
    GAExperimentRun,
    GAChromosome,
<<<<<<< HEAD
    GAGenerationMetric,
=======
    GAGenerationMetrics,
>>>>>>> 292a61ad
)
from prompthelix.genetics.engine import PromptChromosome


def create_experiment_run(db: DbSession, parameters: Optional[Dict[str, Any]] = None) -> GAExperimentRun:
    run = GAExperimentRun(parameters=parameters or {})
    db.add(run)
    db.commit()
    db.refresh(run)
    return run


def complete_experiment_run(db: DbSession, run: GAExperimentRun, prompt_version_id: Optional[int] = None) -> GAExperimentRun:
    run.completed_at = datetime.utcnow()
    if prompt_version_id is not None:
        run.prompt_version_id = prompt_version_id
    db.add(run)
    db.commit()
    db.refresh(run)
    return run


def add_chromosome_record(db: DbSession, run: GAExperimentRun, generation_number: int, chromosome: PromptChromosome) -> GAChromosome:
    record = GAChromosome(
        id=str(chromosome.id),
        run_id=run.id,
        generation_number=generation_number,
        genes=chromosome.genes,
        fitness_score=chromosome.fitness_score,
        evaluation_details=getattr(chromosome, "evaluation_details", None),
        parent_ids=getattr(chromosome, "parent_ids", None),
        mutation_strategy=getattr(chromosome, "mutation_strategy", None),
    )
    db.add(record)
    db.commit()
    db.refresh(record)
    return record


def add_generation_metrics(
    db: DbSession, run: GAExperimentRun, metrics: Dict[str, Any]
) -> GAGenerationMetrics:
    record = GAGenerationMetrics(
        run_id=run.id,
        generation_number=metrics.get("generation_number"),
        best_fitness=metrics.get("best_fitness"),
        avg_fitness=metrics.get("avg_fitness"),
        population_size=metrics.get("population_size"),
        diversity=metrics.get("diversity"),
    )
    db.add(record)
    db.commit()
    db.refresh(record)
    return record


def get_chromosomes_for_run(db: DbSession, run_id: int) -> List[GAChromosome]:
    return db.query(GAChromosome).filter(GAChromosome.run_id == run_id).all()


def get_experiment_runs(db: DbSession, skip: int = 0, limit: int = 100) -> List[GAExperimentRun]:
    """Retrieve a paginated list of GA experiment runs ordered by creation time."""
    return (
        db.query(GAExperimentRun)
        .order_by(GAExperimentRun.created_at.desc())
        .offset(skip)
        .limit(limit)
        .all()
    )


def get_experiment_run(db: DbSession, run_id: int) -> Optional[GAExperimentRun]:
    """Return a single GA experiment run by ID, if it exists."""
    return db.query(GAExperimentRun).filter(GAExperimentRun.id == run_id).first()


def add_generation_metric(
    db: DbSession,
    run: GAExperimentRun,
    generation_number: int,
    best_fitness: float,
    avg_fitness: float,
    population_diversity: float,
) -> GAGenerationMetric:
    metric = GAGenerationMetric(
        run_id=run.id,
        generation_number=generation_number,
        best_fitness=best_fitness,
        avg_fitness=avg_fitness,
        population_diversity=population_diversity,
    )
    db.add(metric)
    db.commit()
    db.refresh(metric)
    return metric


def get_generation_metrics_for_run(db: DbSession, run_id: int) -> List[GAGenerationMetric]:
    return (
        db.query(GAGenerationMetric)
        .filter(GAGenerationMetric.run_id == run_id)
        .order_by(GAGenerationMetric.generation_number.asc())
        .all()
    )
<|MERGE_RESOLUTION|>--- conflicted
+++ resolved
@@ -5,11 +5,11 @@
 from prompthelix.models.evolution_models import (
     GAExperimentRun,
     GAChromosome,
-<<<<<<< HEAD
+
     GAGenerationMetric,
-=======
-    GAGenerationMetrics,
->>>>>>> 292a61ad
+
+ #   GAGenerationMetrics,
+#
 )
 from prompthelix.genetics.engine import PromptChromosome
 
